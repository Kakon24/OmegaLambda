# Condition Checker

import urllib.request
import urllib.error
import urllib3.exceptions
import requests
import requests.exceptions
import os
import re
import time
import threading
import logging
import datetime
import numpy as np

from PIL import Image

from ..common.util import time_utils, conversion_utils
from ..common.IO import config_reader


class Conditions(threading.Thread):
    
    def __init__(self):
        """
        Subclassed from threading.Thread.  Conditions periodically checks the humidity, wind, sun position, clouds, and
        rain while observing.

        Returns
        -------
        None.

        """
        super(Conditions, self).__init__(name='Conditions-Th', daemon=True)
        # Calls threading.Thread.__init__ with the name 'Conditions-Th'
        self.weather = None
        self.radar = None
        self.weather_alert = threading.Event()
        self.connection_alert = threading.Event()
        self.stop = threading.Event()
        # Threading events to set flags and interact between threads
        self.config_dict = config_reader.get_config()                       # Global config dictionary
        self.weather_url = 'http://weather.cos.gmu.edu/Current_Monitor.htm'
        self.backup_weather_url = 'https://weather.com/weather/hourbyhour/' + \
                                  'l/e8321c2fb1f8234f40bf92ce494921d94e657d54cc2c01f1882755e04b761dee'
        # GMU COS Website for humitiy and wind
        self.rain_url = 'https://weather.com/weather/radar/interactive/' + \
                        'l/b63f24c17cc4e2d086c987ce32b2927ba388be79872113643d2ef82b2b13e813'
        # Weather.com radar for rain
        self.sun = False
        self.temperature = None
        current_directory = os.path.abspath(os.path.dirname(__file__))
        self.weather_directory = os.path.join(current_directory, r'..', r'..', r'resources', r'weather_status')
        
    def run(self):
        """
        Description
        -----------
        Calls self.weather_check and self.rain_check once every 15 minutes.  If conditions are clear, does nothing.
        If conditions are bad, stops observation_run and shuts down the observatory.

        Returns
        -------
        None.

        """
        last_rain = None
        connection_failures = 0
        if not self.check_internet():
            logging.error("Your internet connection requires attention.")
            return
        while not self.stop.isSet():
            (humidity, wind, rain, temperature) = self.weather_check()
            self.temperature = temperature
            radar = self.rain_check()
            sun_elevation = conversion_utils.get_sun_elevation(datetime.datetime.now(datetime.timezone.utc),
                                                               self.config_dict.site_latitude,
                                                               self.config_dict.site_longitude)
            cloud_cover = self.cloud_check()
<<<<<<< HEAD
            if self.connection_alert.isSet():
                connection_failures += 1
                if connection_failures >= 2:
                    self.weather_alert.set()
                    logging.critical("A connection error was encountered and the weather can no longer be monitored"
                                     "Shutting down for safety.")
                    connection_failures = 0
                    self.connection_alert.clear()
                    continue
            if humidity is None or wind is None:
                logging.warning('Could not retrieve humidity or wind values...it may be unsafe to continue observing.')
            if (humidity is None or humidity >= self.config_dict.humidity_limit) or \
                    (wind is None or wind >= self.config_dict.wind_limit) or \
                    (rain is not None and last_rain is not None and last_rain != rain) or \
                    (radar is True) or (sun_elevation >= 0) or (cloud_cover is True):
=======
            if ((humidity, wind, rain) == (None, None, None)) or (radar is None) or (cloud_cover is None):
                self.weather_alert.set()
                logging.critical("A connection error was encountered and the weather can no longer be monitored"
                                 "Shutting down for safety.")
                continue
            elif (humidity >= self.config_dict.humidity_limit) or (wind >= self.config_dict.wind_limit) or \
                    (rain not in (None, 0) and last_rain is not None and last_rain != rain) or (radar is True) or \
                    (sun_elevation >= 0) or (cloud_cover is True):
>>>>>>> eb462958
                self.weather_alert.set()
                self.sun = (sun_elevation >= 0)
                message = ""
                message += "| Humidity |" if (humidity is None or humidity >= self.config_dict.humidity_limit) else ""
                message += "| Wind |" if (wind is None or wind >= self.config_dict.wind_limit) else ""
                message += "| Rain |" if (last_rain != rain and last_rain is not None) else ""
                message += "| Nearby Rain |" if radar else ""
                message += "| Sun Elevation |" if self.sun else ""
                message += "| Clouds |" if cloud_cover else ""
                logging.critical("Weather conditions have become too poor for continued observing. "
                                 "Reason(s) for weather alert: {}".format(message))
            else:
                logging.debug("Condition checker is alive: Last check false")
                self.weather_alert.clear()
            last_rain = rain
            self.stop.wait(timeout=self.config_dict.weather_freq*60)

    @staticmethod
    def check_internet():
        """

        Returns
        -------
        BOOL
            True if Internet connection is verified, False otherwise.

        """
        try:
            urllib.request.urlopen('http://google.com')
            return True
        except (urllib.error.URLError, urllib.error.HTTPError):
            return False
   
    def weather_check(self):
        """

        Returns
        -------
        Humidity : FLOAT
            Current humidity (%) at Research Hall, from GMU COS weather station.
        Wind : FLOAT
            Current wind speeds in mph at Research Hall, from GMU COS weather station.
        Rain : FLOAT
            Current total rain in in. at Research Hall, from GMU COS weather station.
        Temperature : FLOAT
            Current temperature in degrees F at Research Hall, from GMU COS weather station.

        For all values, uses weather.com as a backup if the weather station is down.

        """
        s = requests.Session()
        backup = False
        try:
            header = requests.head(self.weather_url).headers
        except (urllib3.exceptions.MaxRetryError, urllib3.exceptions.HTTPError, urllib3.exceptions.TimeoutError,
                urllib3.exceptions.InvalidHeader, requests.exceptions.ConnectionError, requests.exceptions.Timeout,
                requests.exceptions.HTTPError):
            logging.warning('Failed to read GMU website header')
            backup = True
        else:
            if 'Last-Modified' in header:
                update_time = time_utils.convert_to_datetime_utc(header['Last-Modified'])
                diff = datetime.datetime.now(datetime.timezone.utc) - update_time
                if diff > datetime.timedelta(minutes=30):
                    # Checking when the web page was last modified (may be outdated)
                    logging.warning("GMU COS Weather Station Web site has not updated in the last 30 minutes! "
                                    "Using backup weather.com to find humidity/wind/rain instead.")
                    backup = True
            else:
                logging.warning("GMU COS Weather Station Web site did not return a last modified timestamp, "
                                "it may be outdated!")
                backup = True

        target_path = os.path.abspath(os.path.join(self.weather_directory, r'weather.txt'))
        if not backup:
            try:
                self.weather = s.get(self.weather_url)
            except (urllib3.exceptions.MaxRetryError, urllib3.exceptions.HTTPError, urllib3.exceptions.TimeoutError,
                    urllib3.exceptions.InvalidHeader, requests.exceptions.ConnectionError, requests.exceptions.Timeout,
                    requests.exceptions.HTTPError):
                self.connection_alert.set()
                return None, None, None, None
            conditions = re.findall(r'<font color="#3366FF">(.+?)</font>', self.weather.text)
            humidity = float(conditions[1].replace('%', ''))
            if temperature_0 := re.search(r'[+-]?\d+\.\d+', conditions[0]):
                temperature = float(temperature_0.group())
            else:
                temperature = None
            if test_wind := re.search(r'[+-]?\d+\.\d+', conditions[3]):
                wind = float(test_wind.group())
            else:
                wind = None
            if test_rain := re.search(r'[+-]?\d+\.\d+', conditions[5]):
                rain = float(test_rain.group())
            else:
                rain = None

        else:
            try:
                self.weather = s.get(self.backup_weather_url, headers={'User-Agent': self.config_dict.user_agent})
            except (urllib3.exceptions.MaxRetryError, urllib3.exceptions.HTTPError, urllib3.exceptions.TimeoutError,
                    urllib3.exceptions.InvalidHeader, requests.exceptions.ConnectionError, requests.exceptions.Timeout,
                    requests.exceptions.HTTPError):
                self.connection_alert.set()
                return None, None, None, None

            weather_ids = {'PercentageValue': None, 'Wind': None, 'TemperatureValue': None}
            for key, value in weather_ids.items():
                condition_data = re.search(r'<span data-testid="' + key + '" class="(.+?)' +
                                           r'>(.+?)</span>', self.weather.text)
                if condition_data:
                    if test_condition := re.search(r'[+-]?\d+\.\d+', condition_data.group(2)):
                        condition = float(test_condition.group())
                    else:
                        condition = int(re.search(r'[+-]?\d+', condition_data.group(2)).group())
                else:
                    logging.warning('Could not find wind from weather.com...their html may have changed.')
                    continue
                weather_ids[key] = condition
            humidity = weather_ids['PercentageValue']
            wind = weather_ids['Wind']
            temperature = weather_ids['TemperatureValue']
            rain = None

        with open(target_path, 'w') as file:
            # Writes the html code to a text file
            file.write(str(self.weather.content))

        return humidity, wind, rain, temperature

    def rain_check(self):
        """

        Returns
        -------
        BOOL
            True if there is rain nearby, False otherwise.

        """
        s = requests.Session()
        try:
            self.radar = s.get(self.rain_url, headers={'User-Agent': self.config_dict.user_agent})
        except (urllib3.exceptions.MaxRetryError, urllib3.exceptions.HTTPError, urllib3.exceptions.TimeoutError,
                urllib3.exceptions.InvalidHeader, requests.exceptions.ConnectionError, requests.exceptions.Timeout,
                requests.exceptions.HTTPError):
            self.connection_alert.set()
            return None
        api_key = re.search(r'"SUN_V3_API_KEY":"(.+?)",', self.radar.text).group(1)
        # API key needed to access radar images from the weather.com website

        target_path = os.path.abspath(os.path.join(self.weather_directory, r'radar.txt'))
        with open(target_path, 'w') as file:
            # Writes weather.com html to a text file
            file.write(str(self.radar.text))
            
        epoch_sec = time_utils.datetime_to_epoch_milli_converter(datetime.datetime.utcnow()) / 1000
        esec_round = time_utils.rounddown_300(epoch_sec)
        # Website radar images only update every 300 seconds
        if abs(epoch_sec - esec_round) < 10:
            time.sleep(10 - abs(epoch_sec - esec_round))
        
        coords = {0: '291:391:10', 1: '291:392:10', 2: '292:391:10', 3: '292:392:10'}
        # Radar map coordinates found by looking through html
        rain = []
        for key in coords:
            url = ('https://api.weather.com/v3/TileServer/tile?product=twcRadarMosaic'
                   + '&ts={}'.format(str(esec_round))
                   + '&xyz={}'.format(coords[key]) + '&apiKey={}'.format(api_key))
            # Constructs url of 4 nearest radar images
            path_to_images = os.path.abspath(os.path.join(
                self.weather_directory, r'radar-img{0:04}.png'.format(key + 1)))
            try:
                req = s.get(url, headers={'User-Agent': self.config_dict.user_agent})
            except (urllib3.exceptions.MaxRetryError, urllib3.exceptions.HTTPError, urllib3.exceptions.TimeoutError,
                    urllib3.exceptions.InvalidHeader, requests.exceptions.ConnectionError, requests.exceptions.Timeout,
                    requests.exceptions.HTTPError):
                self.connection_alert.set()
                return None
            with open(path_to_images, 'wb') as file:
                file.write(req.content)
                # Writes 4 images to local png files
            
            img = Image.open(path_to_images)
            px = img.size[0]*img.size[1]
            colors = img.getcolors()
            if len(colors) > 1:     # Checks for any colors (green to red for rain) in the images
                percent_colored = (1 - colors[-1][0] / px) * 100
                if percent_colored >= 10:
                    return True
                else:
                    rain.append(1)
            else:
                continue
            img.close()
        if sum(rain) >= 2:
            return True
        else:
            return False
        
    def cloud_check(self):
        """
        Description
        -----------
        Checks the current cloud cover around Fairfax.

        Returns
        -------
        bool
            True if cloud cover reaches or exceeds the maximum percenage
            defined in the config file, otherwise False.

        """
        satellite = self.config_dict.cloud_satellite
        day = int(time_utils.days_of_year())
        conus_band = 13
        _time = datetime.datetime.now(datetime.timezone.utc)
        year = _time.year
        time_round = time_utils.rounddown_300(_time.hour*60*60 + _time.minute*60 + _time.second)
        req = None
        s = requests.Session()
        for i in range(6):
            hour = int(time_round/(60*60))
            minute = int((time_round - hour*60*60)/60) - i
            _time = '{0:02d}{1:02d}'.format(hour, minute)
            if (minute - 1) % 5 != 0:
                continue
            url = 'https://www.ssec.wisc.edu/data/geo/images/goes-16/animation_images/' + \
                '{}_{}{}_{}_{}_conus.gif'.format(satellite, year, day, _time, conus_band)
            try:
                req = s.get(url, headers={'User-Agent': self.config_dict.user_agent})
            except (urllib3.exceptions.MaxRetryError, urllib3.exceptions.HTTPError, urllib3.exceptions.TimeoutError,
                    urllib3.exceptions.InvalidHeader, requests.exceptions.ConnectionError, requests.exceptions.Timeout,
                    requests.exceptions.HTTPError):
                self.connection_alert.set()
                return None
        target_path = os.path.abspath(os.path.join(self.weather_directory, r'cloud-img.gif'))
        with open(target_path, 'wb') as file:
            file.write(req.content)
        
        if os.stat(target_path).st_size <= 2000:
            logging.error('Cloud coverage image cannot be retrieved')
            return False
        
        img = Image.open(target_path)
        img_array = np.array(img)
        img_array = img_array.astype('float64')
        # fairfax coordinates ~300, 1350
        img_internal = img_array[270:370, 1310:1410]
        img_small = Image.fromarray(img_internal)
        px = img_small.size[0]*img_small.size[1]
        colors = img_small.getcolors()
        clouds = [color for color in colors if color[1] > 30]
        percent_cover = sum([cloud[0] for cloud in clouds]) / px * 100
        img.close()
        img_small.close()
        if percent_cover >= self.config_dict.cloud_cover_limit:
            return True
        else:
            return False<|MERGE_RESOLUTION|>--- conflicted
+++ resolved
@@ -77,7 +77,6 @@
                                                                self.config_dict.site_latitude,
                                                                self.config_dict.site_longitude)
             cloud_cover = self.cloud_check()
-<<<<<<< HEAD
             if self.connection_alert.isSet():
                 connection_failures += 1
                 if connection_failures >= 2:
@@ -91,18 +90,8 @@
                 logging.warning('Could not retrieve humidity or wind values...it may be unsafe to continue observing.')
             if (humidity is None or humidity >= self.config_dict.humidity_limit) or \
                     (wind is None or wind >= self.config_dict.wind_limit) or \
-                    (rain is not None and last_rain is not None and last_rain != rain) or \
+                    (rain not in (None, 0) and last_rain is not None and last_rain != rain) or \
                     (radar is True) or (sun_elevation >= 0) or (cloud_cover is True):
-=======
-            if ((humidity, wind, rain) == (None, None, None)) or (radar is None) or (cloud_cover is None):
-                self.weather_alert.set()
-                logging.critical("A connection error was encountered and the weather can no longer be monitored"
-                                 "Shutting down for safety.")
-                continue
-            elif (humidity >= self.config_dict.humidity_limit) or (wind >= self.config_dict.wind_limit) or \
-                    (rain not in (None, 0) and last_rain is not None and last_rain != rain) or (radar is True) or \
-                    (sun_elevation >= 0) or (cloud_cover is True):
->>>>>>> eb462958
                 self.weather_alert.set()
                 self.sun = (sun_elevation >= 0)
                 message = ""
