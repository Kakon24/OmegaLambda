--- conflicted
+++ resolved
@@ -280,7 +280,6 @@
             calibration = False
         self.shutdown(calibration)
 
-<<<<<<< HEAD
     # def focus_target(self, ticket):
     #     """
     #     Description
@@ -299,14 +298,14 @@
     #     """
     #     focus_filter = str(ticket.filter[0]) if type(ticket.filter) is list \
     #         else ticket.filter if type(ticket.filter) is str else None
-    #     focus_exp = int(ticket.exp_time[0]) if type(ticket.exp_time) is list \
+    #     focus_exp = float(ticket.exp_time[0]) if type(ticket.exp_time) is list \
     #         else ticket.exp_time if type(ticket.exp_time) in (int, float) else None
     #     if not focus_filter:
     #         logging.error('Filter argument is wrong type')
     #         return
-    #     focus_exposure = int(self.config_dict.focus_exposure_multiplier*focus_exp)
-    #     if focus_exposure <= 0:
-    #         focus_exposure = 1
+    #     focus_exposure = self.config_dict.focus_exposure_multiplier*focus_exp
+    #     if focus_exposure <= 0.001:
+    #         focus_exposure = 0.001
     #     elif focus_exposure >= 30:
     #         focus_exposure = 30
     #     if self.crash_check('RoboFocus.exe'):
@@ -320,47 +319,6 @@
     #             time.sleep(5)
     #             break
     #         time.sleep(10)
-=======
-    def focus_target(self, ticket):
-        """
-        Description
-        -----------
-        Starts the focus procedures module to focus on the current target.
-
-        Parameters
-        ----------
-        ticket : ObservationTicket Object
-            Created from json_reader and object_reader.
-
-        Returns
-        -------
-        None.
-
-        """
-        focus_filter = str(ticket.filter[0]) if type(ticket.filter) is list \
-            else ticket.filter if type(ticket.filter) is str else None
-        focus_exp = float(ticket.exp_time[0]) if type(ticket.exp_time) is list \
-            else ticket.exp_time if type(ticket.exp_time) in (int, float) else None
-        if not focus_filter:
-            logging.error('Filter argument is wrong type')
-            return
-        focus_exposure = self.config_dict.focus_exposure_multiplier*focus_exp
-        if focus_exposure <= 0.001:
-            focus_exposure = 0.001
-        elif focus_exposure >= 30:
-            focus_exposure = 30
-        if self.crash_check('RoboFocus.exe'):
-            time.sleep(10)
-        self.focus_procedures.onThread(self.focus_procedures.startup_focus_procedure, focus_exposure,
-                                       self.filterwheel_dict[focus_filter], self.image_directory)
-        while not self.focus_procedures.focused.isSet():
-            if self.crash_check('RoboFocus.exe'):
-                self.focus_procedures.stop()
-                self.focus_procedures = FocusProcedures(self.focuser, self.camera)
-                time.sleep(5)
-                break
-            time.sleep(10)
->>>>>>> 2479d6ad
 
     def run_ticket(self, ticket):
         """
@@ -558,46 +516,22 @@
     #     beginning : BOOL, optional
     #         True if taking images before observations start, otherwise False. The default is False.
     #
-    #     Returns
-    #     -------
-    #     None.
-    #
-    #     """
-    #     if not beginning:
-    #         time.sleep(5)
-    #         self.telescope.slew_done.wait(timeout=2*60)
-    #         self.dome.move_done.wait(timeout=5*60)
-    #         self.dome.shutter_done.wait(timeout=5*60)
-    #     for i in range(len(self.observation_request_list)):
-    #         if self.calibrated_tickets[i]:
-    #             continue
-    #         self.calibration.onThread(self.calibration.take_flats, self.observation_request_list[i])
-    #         self.calibration.flats_done.wait()
-    #         self.calibration.onThread(self.calibration.take_darks, self.observation_request_list[i])
-    #         self.calibration.darks_done.wait()
-    #         self.calibrated_tickets[i] = 1
-    #         if self.current_ticket == self.observation_request_list[i] and beginning is False:
-    #             break
-
-<<<<<<< HEAD
-=======
-        Returns
-        -------
-        None.
-
-        """
-        for i in range(len(self.observation_request_list)):
-            if self.calibrated_tickets[i]:
-                continue
-            self.calibration.onThread(self.calibration.take_flats, self.observation_request_list[i])
-            self.calibration.flats_done.wait()
-            self.calibration.onThread(self.calibration.take_darks, self.observation_request_list[i])
-            self.calibration.darks_done.wait()
-            self.calibrated_tickets[i] = 1
-            if self.current_ticket == self.observation_request_list[i] and beginning is False:
-                break
-    
->>>>>>> 2479d6ad
+        # Returns
+        # -------
+        # None.
+        #
+        #
+        # for i in range(len(self.observation_request_list)):
+        #     if self.calibrated_tickets[i]:
+        #         continue
+        #     self.calibration.onThread(self.calibration.take_flats, self.observation_request_list[i])
+        #     self.calibration.flats_done.wait()
+        #     self.calibration.onThread(self.calibration.take_darks, self.observation_request_list[i])
+        #     self.calibration.darks_done.wait()
+        #     self.calibrated_tickets[i] = 1
+        #     if self.current_ticket == self.observation_request_list[i] and beginning is False:
+        #         break
+
     def shutdown(self, calibration=False):
         """
         Description
@@ -635,35 +569,21 @@
         self.camera.onThread(self.camera.disconnect)
         self.telescope.onThread(self.telescope.disconnect)
         self.dome.onThread(self.dome.disconnect)
-<<<<<<< HEAD
         # self.focuser.onThread(self.focuser.disconnect)
         # self.flatlamp.onThread(self.flatlamp.disconnect)
-        
-=======
-        self.focuser.onThread(self.focuser.disconnect)
-        self.flatlamp.onThread(self.flatlamp.disconnect)
-
->>>>>>> 2479d6ad
+
         self.conditions.stop.set()
         # self.focus_procedures.stop_constant_focusing()      # Should already be stopped, but just in case
         # self.guider.stop_guiding()                          # Should already be stopped, but just in case
         self.camera.onThread(self.camera.stop)
         self.telescope.onThread(self.telescope.stop)
         self.dome.onThread(self.dome.stop)
-<<<<<<< HEAD
         # self.focuser.onThread(self.focuser.stop)
-        # self.focus_procedures.onThread(self.focus_procedures.stop)
-        # self.guider.onThread(self.guider.stop)
+        # self.focus_procedures.stop()
+        # self.guider.stop()
         # self.flatlamp.onThread(self.flatlamp.stop)
         # self.calibration.onThread(self.calibration.stop)
-=======
-        self.focuser.onThread(self.focuser.stop)
-        self.focus_procedures.stop()
-        self.guider.stop()
-        self.flatlamp.onThread(self.flatlamp.stop)
-        self.calibration.onThread(self.calibration.stop)
-        time.sleep(5)
->>>>>>> 2479d6ad
+        # time.sleep(5)
     
     def _shutdown_procedure(self, calibration):
         """
@@ -685,18 +605,12 @@
         self.telescope.onThread(self.telescope.park)
         self.dome.onThread(self.dome.park)
         self.dome.onThread(self.dome.move_shutter, 'close')
-<<<<<<< HEAD
-        # if calibration:
-        #     print('Taking flats and darks...')
-        #     self.take_calibration_images()
-=======
         time.sleep(1)
         self.telescope.slew_done.wait()
         self.dome.move_done.wait()
         self.dome.shutter_done.wait()
-        if calibration:
-            print('Taking flats and darks...')
-            self.take_calibration_images()
->>>>>>> 2479d6ad
+        # if calibration:
+        #     print('Taking flats and darks...')
+        #     self.take_calibration_images()
         
         self.camera.onThread(self.camera.cooler_set, False)