import datetime
import time
import os
import re
import logging
import subprocess
# import threading

from ..common.util import time_utils, conversion_utils
from ..common.IO import config_reader
from ..common.datatype import filter_wheel
from ..controller.camera import Camera
from ..controller.telescope import Telescope
from ..controller.dome import Dome
# from ..controller.focuser_control import Focuser
# from ..controller.focuser_procedures import FocusProcedures
# from ..controller.flatfield_lamp import FlatLamp
# from .calibration import Calibration
# from .guider import Guider
from .condition_checker import Conditions


class ObservationRun:
    def __init__(self, observation_request_list, image_directory, shutdown_toggle, calibration_toggle):
        """
        Initializes the observation run.

        Parameters
        ----------
        observation_request_list : LIST
            List of observation tickets.
        image_directory : STR
            Directory to which the images will be saved to.
        shutdown_toggle : BOOL
            Whether or not to shut down after finished with observations.
        calibration_toggle : BOOL
            Whether or not to take calibration images at the specified calibration time in the configuration
            file.

        Returns
        -------
        None.
        """
        # Basic parameters
        self.image_directory = image_directory
        self.observation_request_list = observation_request_list
        self.calibrated_tickets = [0] * len(observation_request_list)
        self.current_ticket = None
        self.shutdown_toggle = shutdown_toggle
        self.calibration_toggle = calibration_toggle
        self.tz = observation_request_list[0].start_time.tzinfo
        
        # Initializes all relevant hardware
        self.camera = Camera()
        self.telescope = Telescope()
        self.dome = Dome()
        self.conditions = Conditions()
        # self.focuser = Focuser()
        # self.flatlamp = FlatLamp()
        
        # Initializes higher level structures - focuser, guider, and calibration
        # self.focus_procedures = FocusProcedures(self.focuser, self.camera)
        # self.calibration = Calibration(self.camera, self.flatlamp, self.image_directory)
        # self.guider = Guider(self.camera, self.telescope)
        
        # Initializes config objects
        self.filterwheel_dict = filter_wheel.get_filter().filter_position_dict()
        self.config_dict = config_reader.get_config()
        
        # Starts the threads
        self.conditions.start()
        self.camera.start()
        self.telescope.start()
        self.dome.start()
        # self.focuser.start()
        # self.focus_procedures.start()
        # self.flatlamp.start()
        # self.calibration.start()
        # self.guider.start()
        
    def everything_ok(self):
        """
        Description
        -----------
        Checks hardware connections and all outside conditions (humidity, wind, rain,
                                                                sun elevation, and cloud coverage)

        Returns
        -------
        bool
            If False, something has gone wrong, and so the observing will have to stop. Otherwise, conditions are
            good to continue observation.

        """
        check = True
<<<<<<< HEAD
        if not self.camera.live_connection.wait(timeout=10):
            check = False
            logging.error('Camera connection timeout')
        if not self.telescope.live_connection.wait(timeout=10):
            check = False
            logging.error('Telescope connection timeout')
        if not self.dome.live_connection.wait(timeout=10):
            check = False
            logging.error('Dome connection timeout')
        # if not self.focuser.live_connection.wait(timeout=10):
        #     check = False
        #     logging.error('Focuser connection timeout')
        # if not self.flatlamp.live_connection.wait(timeout=10):
        #     self.calibration_toggle = False
        #     logging.warning('Flatlamp connection timeout...may not be able to take calibration images.')
=======
        connections = {
            'Camera': self.camera,
            'Telescope': self.telescope,
            'Dome': self.dome,
            'Focuser': self.focuser,
            'FlatLamp': self.flatlamp
        }
        message = ''
        for key, value in connections.items():
            if not value.live_connection.wait(timeout=10):
                message += key + ' '
                check = False
        if message:
            logging.error('Hardware connection timeout: {}'.format(message))

>>>>>>> 5734de3a
        if self.conditions.weather_alert.isSet():
            self._shutdown_procedure(calibration=True)
            if self.conditions.sun:
                sunset_time = conversion_utils.get_sunset(datetime.datetime.now(self.tz),
                                                          self.config_dict.site_latitude,
                                                          self.config_dict.site_longitude)
                logging.info('The Sun has risen above the horizon...observing will stop until the Sun sets again '
                             'at {}.'.format(sunset_time.strftime('%Y-%m-%d %H:%M:%S%z')))
                time.sleep(60*self.config_dict.min_reopen_time)
                sunset_epoch_milli = time_utils.datetime_to_epoch_milli_converter(sunset_time)
                current_epoch_milli = time_utils.datetime_to_epoch_milli_converter(datetime.datetime.now(self.tz))
                if sunset_epoch_milli > current_epoch_milli:
                    time.sleep((sunset_epoch_milli - current_epoch_milli)/1000)
                logging.info('The Sun should now be setting again...observing will resume shortly.')
                if not self.conditions.weather_alert.isSet():
                    check = True
                    if not self.current_ticket:
                        self.observe()
                    elif self.current_ticket.end_time > datetime.datetime.now(self.tz):
                        self._startup_procedure()
                        self._ticket_slew(self.current_ticket)
                        # self.focus_target(self.current_ticket)
                    elif self.current_ticket != self.observation_request_list[-1]:
                        self._startup_procedure()
                else:
                    print('Weather is still too poor to resume observing.')
                    self.everything_ok()
            elif not self.conditions.sun:
                time.sleep(60*self.config_dict.min_reopen_time)
                while self.conditions.weather_alert.isSet():
                    time.sleep(self.config_dict.weather_freq*60)
                if not self.conditions.weather_alert.isSet():
                    check = True
                    if self.current_ticket.end_time > datetime.datetime.now(self.tz):
                        self._startup_procedure()
                        self._ticket_slew(self.current_ticket)
                        # self.focus_target(self.current_ticket)
                    elif self.current_ticket != self.observation_request_list[-1]:
                        self._startup_procedure()
        return check

    def _startup_procedure(self, calibration=False):
        """
        Parameters
        ----------
        calibration : BOOL, optional
            Whether or not to take calibration images at the beginning
            of the night. The default is False.

        Returns
        -------
        Initial_shutter : INT
            The position of the shutter before observing started.
            0 = open, 1 = closed, 2 = opening, 3 = closing, 4 = error.

        """
        initial_check = self.everything_ok()
        
        self.camera.onThread(self.camera.cooler_set, True)
        self.dome.onThread(self.dome.shutter_position)
        time.sleep(2)
        initial_shutter = self.dome.shutter
        if initial_shutter in (1, 3, 4) and initial_check is True:
            # if calibration:
            #     self.camera.onThread(self.camera.cooler_ready)
            #     self.camera.cooler_settle.wait()
            #     print('Taking darks and flats...')
            #     self.take_calibration_images(beginning=True)
            self.dome.onThread(self.dome.move_shutter, 'open')
            self.dome.onThread(self.dome.home)
        elif not initial_check:
            self.shutdown()
            return
        self.telescope.onThread(self.telescope.unpark)
        self.camera.onThread(self.camera.cooler_ready)
        self.dome.onThread(self.dome.slave_dome_to_scope, True)
        return initial_shutter
    
    def _ticket_slew(self, ticket):
        """

        Parameters
        ----------
        ticket : ObservationTicket Object
            Created from json_reader and object_reader.

        Returns
        -------
        bool
            True if slew was successful, otherwise False.

        """
        self.telescope.onThread(self.telescope.slew, ticket.ra, ticket.dec)
        slew = self.telescope.slew_done.wait(timeout=60*3)
        if not slew:
            logging.error('Telescope slew has failed.  Retrying...')
            self.telescope.onThread(self.telescope.slew, ticket.ra, ticket.dec)
            slew2 = self.telescope.slew_done.wait(timeout=60*2)
            if not slew2:
                logging.critical('Telescope still cannot slew to target.  Cannot continue observing.')
                return False
        return True

    def observe(self):
        """
        Description
        ----------
        Makes sure the dome, shutter, camera are ready to begin observation,
        and the start time has passed before beginning observation.  Then it loops
        through all tickets and starts the necessary procedures.

        Returns
        -------
        None.
        """
        if self.config_dict.calibration_time == "start" and self.calibration_toggle is True:
            calibration = True
        else:
            calibration = False
        initial_shutter = self._startup_procedure(calibration)
        
        for ticket in self.observation_request_list:
            self.current_ticket = ticket
            if not self.everything_ok(): 
                self.shutdown()
                return
            self.crash_check('TheSkyX.exe')
            self.crash_check('ASCOMDome.exe')
            if not self._ticket_slew(ticket):
                return
            if initial_shutter in (1, 3, 4):
                self.dome.move_done.wait()
                self.dome.shutter_done.wait()
            self.camera.cooler_settle.wait()
            # self.focus_target(ticket)
            
            self.tz = ticket.start_time.tzinfo
            current_time = datetime.datetime.now(self.tz)
            if ticket.start_time > current_time:
                print("It is not the start time {} of {} observation, "
                      "waiting till start time.".format(ticket.start_time.isoformat(), ticket.name))
                current_epoch_milli = time_utils.datetime_to_epoch_milli_converter(current_time)
                start_time_epoch_milli = time_utils.datetime_to_epoch_milli_converter(ticket.start_time)
                time.sleep((start_time_epoch_milli - current_epoch_milli)/1000)
    
            if not self.everything_ok(): 
                self.shutdown()
                return
            
            input("The program is ready to start taking images of {}.  Please take this time to "
                  "check the focus and pointing of the target.  When you are ready, press Enter: ".format(ticket.name))
            (taken, total) = self.run_ticket(ticket)
            print("{} out of {} exposures were taken for {}.  Moving on to next target.".format(taken, total,
                                                                                                ticket.name))
        
        if self.config_dict.calibration_time == "end" and self.calibration_toggle is True:
            calibration = True
        else:
            calibration = False
        self.shutdown(calibration)
        
<<<<<<< HEAD
    # def focus_target(self, ticket):
    #     """
    #     Description
    #     -----------
    #     Starts the focus procedures module to focus on the current target.
    #
    #     Parameters
    #     ----------
    #     ticket : ObservationTicket Object
    #         Created from json_reader and object_reader.
    #
    #     Returns
    #     -------
    #     None.
    #
    #     """
    #     if type(ticket.filter) is list:
    #         focus_filter = str(ticket.filter[0])
    #     elif type(ticket.filter) is str:
    #         focus_filter = ticket.filter
    #     else:
    #         logging.error('Filter argument is wrong type')
    #         return
    #     focus_exposure = int(self.config_dict.focus_exposure_multiplier*ticket.exp_time)
    #     if focus_exposure <= 0:
    #         focus_exposure = 1
    #     elif focus_exposure >= 30:
    #         focus_exposure = 30
    #     if self.crash_check('RoboFocus.exe'):
    #         time.sleep(10)
    #     self.focus_procedures.onThread(self.focus_procedures.startup_focus_procedure, focus_exposure,
    #                                    self.filterwheel_dict[focus_filter], self.image_directory)
    #     while not self.focus_procedures.focused.isSet():
    #         if self.crash_check('RoboFocus.exe'):
    #             self.focus_procedures.stop()
    #             self.focus_procedures = FocusProcedures(self.focuser, self.camera)
    #             time.sleep(5)
    #             self.focus_procedures.onThread(self.focus_procedures.startup_focus_procedure, focus_exposure,
    #                                            self.filterwheel_dict[focus_filter], self.image_directory)
    #         time.sleep(10)
=======
    def focus_target(self, ticket):
        """
        Description
        -----------
        Starts the focus procedures module to focus on the current target.

        Parameters
        ----------
        ticket : ObservationTicket Object
            Created from json_reader and object_reader.

        Returns
        -------
        None.

        """
        focus_filter = str(ticket.filter[0]) if type(ticket.filter) is list \
            else ticket.filter if type(ticket.filter) is str else None
        if not focus_filter:
            logging.error('Filter argument is wrong type')
            return
        focus_exposure = int(self.config_dict.focus_exposure_multiplier*ticket.exp_time)
        if focus_exposure <= 0: 
            focus_exposure = 1
        elif focus_exposure >= 30:
            focus_exposure = 30
        if self.crash_check('RoboFocus.exe'):
            time.sleep(10)
        self.focus_procedures.onThread(self.focus_procedures.startup_focus_procedure, focus_exposure,
                                       self.filterwheel_dict[focus_filter], self.image_directory)
        while not self.focus_procedures.focused.isSet():
            if self.crash_check('RoboFocus.exe'):
                self.focus_procedures.stop()
                self.focus_procedures = FocusProcedures(self.focuser, self.camera)
                time.sleep(5)
                self.focus_procedures.onThread(self.focus_procedures.startup_focus_procedure, focus_exposure,
                                               self.filterwheel_dict[focus_filter], self.image_directory)
            time.sleep(10)
>>>>>>> 5734de3a
        
    def run_ticket(self, ticket):
        """
        Parameters
        ----------
        ticket : ObservationTicket Object
            The observation ticket object with information useful to
            the observing run.

        Returns
        -------
        img_count: INT
            Number of images taken.
        ticket.num: INT
            The total number of images that are specified on the
            observation ticket.
        """
        # self.focus_procedures.onThread(self.focus_procedures.constant_focus_procedure, self.image_directory)
        # if ticket.self_guide:
        #     self.guider.onThread(self.guider.guiding_procedure, self.image_directory)
        if ticket.cycle_filter:
            img_count = self.take_images(ticket.name, ticket.num, ticket.exp_time,
                                         ticket.filter, ticket.end_time, self.image_directory,
                                         True)
            # self.focus_procedures.stop_constant_focusing()
            # if ticket.self_guide:
            #     self.guider.stop_guiding()
            return img_count, ticket.num
        
        else:
            img_count = 0
            for i in range(len(ticket.filter)):
                img_count_filter = self.take_images(ticket.name, ticket.num, ticket.exp_time,
                                                    [ticket.filter[i]], ticket.end_time, self.image_directory,
                                                    False)
                img_count += img_count_filter
            # self.focus_procedures.stop_constant_focusing()
            # if ticket.self_guide:
            #     self.guider.stop_guiding()
            return img_count, ticket.num * len(ticket.filter)

    def take_images(self, name, num, exp_time, _filter, end_time, path, cycle_filter):
        """
        Parameters
        ----------
        name : STR
            Name of target to be observed.
        num : INT
            Total number of exposures to be taken during the night.
        exp_time : INT
            The exposure time of each image.
        _filter : LIST, STR
            The filters to be used during the night.
        end_time : datetime.datetime Object
            The end time of the observation session, set
            in the observation ticket.
        path : STR
            The image save path.
        cycle_filter : BOOL
            If True, camera will cycle filter after each exposre,
            if False, camera will cycle filter after num value has been reached.

        Returns
        -------
        i : INT
            The number of images taken for the current ticket.
        """
        num_filters = len(_filter)
        image_num = 1
        names_list = []
        image_base = {}
        i = 0
        while i < num:
            logging.debug('In take_images loop')
            if end_time <= datetime.datetime.now(self.tz):
                print("The observations end time of {} has passed.  "
                      "Stopping observation of {}.".format(end_time, name))
                break
            if not self.everything_ok():
                break
            current_filter = _filter[i % num_filters]
            image_name = "{0:s}_{1:d}s_{2:s}-{3:04d}.fits".format(name, exp_time, str(current_filter).upper(),
                                                                  image_num)
            
            if i == 0 and os.path.exists(os.path.join(path, image_name)):
                # Checks if images already exist (in the event of a crash)
                for f in _filter:
                    names_list = [0]
                    for fname in os.listdir(path):
                        if n := re.search('{0:s}_{1:d}s_{2:s}-(.+?).fits'.format(name, exp_time, f), fname):
                            names_list.append(int(n.group(1)))
                    image_base[f] = max(names_list) + 1
                
                image_name = "{0:s}_{1:d}s_{2:s}-{3:04d}.fits".format(name, exp_time, current_filter,
                                                                      image_base[current_filter])
                
            self.camera.onThread(self.camera.expose, 
                                 int(exp_time), self.filterwheel_dict[current_filter],
                                 os.path.join(path, image_name), "light")
            self.camera.image_done.wait(timeout=exp_time*2 + 60)
            
            if self.crash_check('MaxIm_DL.exe'):
                continue
            # if self.crash_check('RoboFocus.exe'):
            #     pass
            
            if cycle_filter:
                if names_list:
                    image_num = int(image_base[_filter[(i + 1) % num_filters]] + ((i + 1) / num_filters))
                else:
                    image_num = int(1 + ((i + 1)/num_filters))
            elif not cycle_filter:
                if names_list:
                    image_num = image_base[_filter[(i + 1) % num_filters]] + (i + 1)
                else:
                    image_num += 1
            i += 1
        return i+1
    
    def crash_check(self, program):
        """
        Description
        -----------
        Checks to see if any important programs are not responding, and if so,
        restarts them.

        Parameters
        ----------
        program : STR
            Name of the program to check for.

        Returns
        -------
        bool
            True if the program is not responding and needs to be restarted, otherwise
            False.

        """
        cmd = 'tasklist /FI "IMAGENAME eq %s" /FI "STATUS eq running"' % program
        status = subprocess.Popen(cmd, stdout=subprocess.PIPE).stdout.read()
        responding = program in str(status)
            
        if not responding:
            prog_dict = {'MaxIm_DL.exe': [self.camera, Camera], 'TheSkyX.exe': [self.telescope, Telescope],
                         'ASCOMDome.exe': [self.dome, Dome]}
            prog_dict[program][0].crashed.set()
            logging.error('{} is not responding.  Restarting...'.format(program))
            time.sleep(5)
            prog_dict[program][0].crashed.clear()
            subprocess.call('taskkill /f /im {}'.format(program))
            time.sleep(5)
            prog_dict[program][0] = prog_dict[program][1]()
            prog_dict[program][0].start()
            time.sleep(5)
            # if program in ('MaxIm_DL.exe', 'RoboFocus.exe'):
            #     self.focus_procedures.stop_constant_focusing()
            #     self.focus_procedures.onThread(self.focus_procedures.stop)
            #     time.sleep(5)
            #     self.focus_procedures = FocusProcedures(self.focuser, self.camera)
            #     self.focus_procedures.start()
            #     time.sleep(5)
            #     self.focus_procedures.onThread(self.focus_procedures.constant_focus_procedure, self.image_directory)
            # if program in ('MaxIm_DL.exe', 'TheSkyX.exe') and self.current_ticket.self_guide is True:
            #     self.guider.stop_guiding()
            #     self.guider.onThread(self.guider.stop)
            #     time.sleep(5)
            #     self.guider = Guider(self.camera, self.telescope)
            #     self.guider.start()
            #     time.sleep(5)
            #     self.guider.onThread(self.guider.guiding_procedure, self.image_directory)
            return True
        else:
            return False
        
    # def take_calibration_images(self, beginning=False):
    #     """
    #     Description
    #     -----------
    #     Takes flats and darks for the current observation ticket and
    #     any previous ones.
    #
    #     Parameters
    #     ----------
    #     beginning : BOOL, optional
    #         True if taking images before observations start, otherwise False. The default is False.
    #
    #     Returns
    #     -------
    #     None.
    #
    #     """
    #     if not beginning:
    #         self.telescope.slew_done.wait()
    #         self.dome.move_done.wait()
    #         self.dome.shutter_done.wait()
    #     for i in range(len(self.observation_request_list)):
    #         if self.calibrated_tickets[i]:
    #             continue
    #         self.calibration.onThread(self.calibration.take_flats, self.observation_request_list[i])
    #         self.calibration.flats_done.wait()
    #         self.calibration.onThread(self.calibration.take_darks, self.observation_request_list[i])
    #         self.calibration.darks_done.wait()
    #         self.calibrated_tickets[i] = 1
    #         if self.current_ticket == self.observation_request_list[i] and beginning is False:
    #             break
    
    def shutdown(self, calibration=False):
        """
        Description
        -----------
        Decides whether or not to shut down, and whether or not to take calibration images.

        Parameters
        ----------
        calibration : BOOL, optional
            Whether or not to take calibration images. The default is False.

        Returns
        -------
        None.

        """
        if self.shutdown_toggle or self.conditions.weather_alert.isSet():
            self._shutdown_procedure(calibration=calibration)
            self.stop_threads()
        else:
            return
        
    def stop_threads(self):
        """
        Description
        -----------
        Stops all of the hardware threads.

        Returns
        -------
        None.

        """
        self.camera.onThread(self.camera.disconnect)
        self.telescope.onThread(self.telescope.disconnect)
        self.dome.onThread(self.dome.disconnect)
        # self.focuser.onThread(self.focuser.disconnect)
        # self.flatlamp.onThread(self.flatlamp.disconnect)
        
        self.conditions.stop.set()
        # self.focus_procedures.stop_constant_focusing()      # Should already be stopped, but just in case
        # self.guider.stop_guiding()                          # Should already be stopped, but just in case
        self.camera.onThread(self.camera.stop)
        self.telescope.onThread(self.telescope.stop)
        self.dome.onThread(self.dome.stop)
        # self.focuser.onThread(self.focuser.stop)
        # self.focus_procedures.onThread(self.focus_procedures.stop)
        # self.guider.onThread(self.guider.stop)
        # self.flatlamp.onThread(self.flatlamp.stop)
        # self.calibration.onThread(self.calibration.stop)
    
    def _shutdown_procedure(self, calibration):
        """
        Description
        ----------
        Safely shuts down the telescope, camera, and dome

        Parameters
        ----------
        calibration : BOOL
            Whether or not to take calibration images at the end

        Returns
        -------
        None.
        """
        print("Shutting down observatory.")
        self.dome.onThread(self.dome.slave_dome_to_scope, False)
        self.telescope.onThread(self.telescope.park)
        self.dome.onThread(self.dome.park)
        self.dome.onThread(self.dome.move_shutter, 'close')
        # if calibration:
        #     print('Taking flats and darks...')
        #     self.take_calibration_images()
        
        self.camera.onThread(self.camera.cooler_set, False)
        self.telescope.slew_done.wait(timeout=2*60)
        self.dome.move_done.wait(timeout=5*60)
        self.dome.shutter_done.wait(timeout=5*60)<|MERGE_RESOLUTION|>--- conflicted
+++ resolved
@@ -93,29 +93,13 @@
 
         """
         check = True
-<<<<<<< HEAD
-        if not self.camera.live_connection.wait(timeout=10):
-            check = False
-            logging.error('Camera connection timeout')
-        if not self.telescope.live_connection.wait(timeout=10):
-            check = False
-            logging.error('Telescope connection timeout')
-        if not self.dome.live_connection.wait(timeout=10):
-            check = False
-            logging.error('Dome connection timeout')
-        # if not self.focuser.live_connection.wait(timeout=10):
-        #     check = False
-        #     logging.error('Focuser connection timeout')
-        # if not self.flatlamp.live_connection.wait(timeout=10):
-        #     self.calibration_toggle = False
-        #     logging.warning('Flatlamp connection timeout...may not be able to take calibration images.')
-=======
+
         connections = {
             'Camera': self.camera,
             'Telescope': self.telescope,
-            'Dome': self.dome,
-            'Focuser': self.focuser,
-            'FlatLamp': self.flatlamp
+            'Dome': self.dome
+            # 'Focuser': self.focuser,
+            # 'FlatLamp': self.flatlamp
         }
         message = ''
         for key, value in connections.items():
@@ -125,7 +109,6 @@
         if message:
             logging.error('Hardware connection timeout: {}'.format(message))
 
->>>>>>> 5734de3a
         if self.conditions.weather_alert.isSet():
             self._shutdown_procedure(calibration=True)
             if self.conditions.sun:
@@ -287,7 +270,6 @@
             calibration = False
         self.shutdown(calibration)
         
-<<<<<<< HEAD
     # def focus_target(self, ticket):
     #     """
     #     Description
@@ -304,11 +286,9 @@
     #     None.
     #
     #     """
-    #     if type(ticket.filter) is list:
-    #         focus_filter = str(ticket.filter[0])
-    #     elif type(ticket.filter) is str:
-    #         focus_filter = ticket.filter
-    #     else:
+    #     focus_filter = str(ticket.filter[0]) if type(ticket.filter) is list \
+    #         else ticket.filter if type(ticket.filter) is str else None
+    #     if not focus_filter:
     #         logging.error('Filter argument is wrong type')
     #         return
     #     focus_exposure = int(self.config_dict.focus_exposure_multiplier*ticket.exp_time)
@@ -328,47 +308,7 @@
     #             self.focus_procedures.onThread(self.focus_procedures.startup_focus_procedure, focus_exposure,
     #                                            self.filterwheel_dict[focus_filter], self.image_directory)
     #         time.sleep(10)
-=======
-    def focus_target(self, ticket):
-        """
-        Description
-        -----------
-        Starts the focus procedures module to focus on the current target.
-
-        Parameters
-        ----------
-        ticket : ObservationTicket Object
-            Created from json_reader and object_reader.
-
-        Returns
-        -------
-        None.
-
-        """
-        focus_filter = str(ticket.filter[0]) if type(ticket.filter) is list \
-            else ticket.filter if type(ticket.filter) is str else None
-        if not focus_filter:
-            logging.error('Filter argument is wrong type')
-            return
-        focus_exposure = int(self.config_dict.focus_exposure_multiplier*ticket.exp_time)
-        if focus_exposure <= 0: 
-            focus_exposure = 1
-        elif focus_exposure >= 30:
-            focus_exposure = 30
-        if self.crash_check('RoboFocus.exe'):
-            time.sleep(10)
-        self.focus_procedures.onThread(self.focus_procedures.startup_focus_procedure, focus_exposure,
-                                       self.filterwheel_dict[focus_filter], self.image_directory)
-        while not self.focus_procedures.focused.isSet():
-            if self.crash_check('RoboFocus.exe'):
-                self.focus_procedures.stop()
-                self.focus_procedures = FocusProcedures(self.focuser, self.camera)
-                time.sleep(5)
-                self.focus_procedures.onThread(self.focus_procedures.startup_focus_procedure, focus_exposure,
-                                               self.filterwheel_dict[focus_filter], self.image_directory)
-            time.sleep(10)
->>>>>>> 5734de3a
-        
+
     def run_ticket(self, ticket):
         """
         Parameters
