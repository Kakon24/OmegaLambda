import datetime
import time
import os
import re
import logging
import subprocess
# import threading

from ..common.util import time_utils, conversion_utils
from ..common.IO import config_reader
from ..common.datatype import filter_wheel
from ..controller.camera import Camera
from ..controller.telescope import Telescope
from ..controller.dome import Dome
# from ..controller.focuser_control import Focuser
# from ..controller.focuser_procedures import FocusProcedures
# from ..controller.flatfield_lamp import FlatLamp
# from .calibration import Calibration
# from .guider import Guider
from .condition_checker import Conditions


class ObservationRun:
    def __init__(self, observation_request_list, image_directory, shutdown_toggle, calibration_toggle):
        """
        Initializes the observation run.

        Parameters
        ----------
        observation_request_list : LIST
            List of observation tickets.
        image_directory : STR
            Directory to which the images will be saved to.
        shutdown_toggle : BOOL
            Whether or not to shut down after finished with observations.
        calibration_toggle : BOOL
            Whether or not to take calibration images at the specified calibration time in the configuration
            file.

        Returns
        -------
        None.
        """
        # Basic parameters
        self.image_directory = image_directory
        self.observation_request_list = observation_request_list
        self.calibrated_tickets = [0] * len(observation_request_list)
        self.current_ticket = None
        self.shutdown_toggle = shutdown_toggle
        self.calibration_toggle = calibration_toggle
        self.tz = observation_request_list[0].start_time.tzinfo
        
        # Initializes all relevant hardware
        self.camera = Camera()
        self.telescope = Telescope()
        self.dome = Dome()
        self.conditions = Conditions()
        # self.focuser = Focuser()
        # self.flatlamp = FlatLamp()
        
        # Initializes higher level structures - focuser, guider, and calibration
        # self.focus_procedures = FocusProcedures(self.focuser, self.camera)
        # self.calibration = Calibration(self.camera, self.flatlamp, self.image_directory)
        # self.guider = Guider(self.camera, self.telescope)
        
        # Initializes config objects
        self.filterwheel_dict = filter_wheel.get_filter().filter_position_dict()
        self.config_dict = config_reader.get_config()
        
        # Starts the threads
        self.conditions.start()
        self.camera.start()
        self.telescope.start()
        self.dome.start()
        # self.focuser.start()
        # self.focus_procedures.start()
        # self.flatlamp.start()
        # self.calibration.start()
        # self.guider.start()
        
    def everything_ok(self):
        """
        Description
        -----------
        Checks hardware connections and all outside conditions (humidity, wind, rain,
                                                                sun elevation, and cloud coverage)

        Returns
        -------
        bool
            If False, something has gone wrong, and so the observing will have to stop. Otherwise, conditions are
            good to continue observation.

        """
        check = True

        connections = {
            'Camera': self.camera,
            'Telescope': self.telescope,
            'Dome': self.dome
            # 'Focuser': self.focuser,
            # 'FlatLamp': self.flatlamp
        }
        message = ''
        for key, value in connections.items():
            if not value.live_connection.wait(timeout=10):
                message += key + ' '
                check = False
        if message:
            logging.error('Hardware connection timeout: {}'.format(message))

        if self.conditions.weather_alert.isSet():
            self._shutdown_procedure(calibration=True)
            if self.conditions.sun:
                sunset_time = conversion_utils.get_sunset(datetime.datetime.now(self.tz),
                                                          self.config_dict.site_latitude,
                                                          self.config_dict.site_longitude)
                logging.info('The Sun has risen above the horizon...observing will stop until the Sun sets again '
                             'at {}.'.format(sunset_time.strftime('%Y-%m-%d %H:%M:%S%z')))
                time.sleep(60*self.config_dict.min_reopen_time)
                sunset_epoch_milli = time_utils.datetime_to_epoch_milli_converter(sunset_time)
                current_epoch_milli = time_utils.datetime_to_epoch_milli_converter(datetime.datetime.now(self.tz))
                if sunset_epoch_milli > current_epoch_milli:
                    time.sleep((sunset_epoch_milli - current_epoch_milli)/1000)
                logging.info('The Sun should now be setting again...observing will resume shortly.')
                if not self.conditions.weather_alert.isSet():
                    check = True
                    if not self.current_ticket:
                        self.observe()
                    elif self.current_ticket.end_time > datetime.datetime.now(self.tz):
                        self._startup_procedure()
                        self._ticket_slew(self.current_ticket)
                        # self.focus_target(self.current_ticket)
                    elif self.current_ticket != self.observation_request_list[-1]:
                        self._startup_procedure()
                else:
                    print('Weather is still too poor to resume observing.')
                    self.everything_ok()
            elif not self.conditions.sun:
                time.sleep(60*self.config_dict.min_reopen_time)
                while self.conditions.weather_alert.isSet():
                    time.sleep(self.config_dict.weather_freq*60)
                if not self.conditions.weather_alert.isSet():
                    check = True
                    if self.current_ticket.end_time > datetime.datetime.now(self.tz):
                        self._startup_procedure()
                        self._ticket_slew(self.current_ticket)
                        # self.focus_target(self.current_ticket)
                    elif self.current_ticket != self.observation_request_list[-1]:
                        self._startup_procedure()
        return check

    def _startup_procedure(self, calibration=False):
        """
        Parameters
        ----------
        calibration : BOOL, optional
            Whether or not to take calibration images at the beginning
            of the night. The default is False.

        Returns
        -------
        Initial_shutter : INT
            The position of the shutter before observing started.
            0 = open, 1 = closed, 2 = opening, 3 = closing, 4 = error.

        """
        initial_check = self.everything_ok()
        
        self.camera.onThread(self.camera.cooler_set, True)
        self.dome.onThread(self.dome.shutter_position)
        time.sleep(2)
        initial_shutter = self.dome.shutter
        if initial_shutter in (1, 3, 4) and initial_check is True:
            # if calibration:
            #     self.camera.onThread(self.camera.cooler_ready)
            #     self.camera.cooler_settle.wait()
            #     print('Taking darks and flats...')
            #     self.take_calibration_images(beginning=True)
            self.dome.onThread(self.dome.move_shutter, 'open')
            self.dome.onThread(self.dome.home)
        elif not initial_check:
            self.shutdown()
            return
        self.telescope.onThread(self.telescope.unpark)
        self.camera.onThread(self.camera.cooler_ready)
        self.dome.onThread(self.dome.slave_dome_to_scope, True)
        return initial_shutter
    
    def _ticket_slew(self, ticket):
        """

        Parameters
        ----------
        ticket : ObservationTicket Object
            Created from json_reader and object_reader.

        Returns
        -------
        bool
            True if slew was successful, otherwise False.

        """
        self.telescope.onThread(self.telescope.slew, ticket.ra, ticket.dec)
        slew = self.telescope.slew_done.wait(timeout=60*3)
        if not slew:
            logging.error('Telescope slew has failed.  Retrying...')
            self.telescope.onThread(self.telescope.slew, ticket.ra, ticket.dec)
            slew2 = self.telescope.slew_done.wait(timeout=60*2)
            if not slew2:
                logging.critical('Telescope still cannot slew to target.  Cannot continue observing.')
                return False
        return True

    def observe(self):
        """
        Description
        ----------
        Makes sure the dome, shutter, camera are ready to begin observation,
        and the start time has passed before beginning observation.  Then it loops
        through all tickets and starts the necessary procedures.

        Returns
        -------
        None.
        """
        if self.config_dict.calibration_time == "start" and self.calibration_toggle is True:
            calibration = True
        else:
            calibration = False
        initial_shutter = self._startup_procedure(calibration)
        
        for ticket in self.observation_request_list:
            self.current_ticket = ticket
            if not self.everything_ok(): 
                self.shutdown()
                return
            self.crash_check('TheSkyX.exe')
            self.crash_check('ASCOMDome.exe')
            if not self._ticket_slew(ticket):
                return
            if initial_shutter in (1, 3, 4):
                self.dome.move_done.wait()
                self.dome.shutter_done.wait()
            self.camera.cooler_settle.wait()
            # self.focus_target(ticket)
            
            self.tz = ticket.start_time.tzinfo
            current_time = datetime.datetime.now(self.tz)
            if ticket.start_time > current_time:
                print("It is not the start time {} of {} observation, "
                      "waiting till start time.".format(ticket.start_time.isoformat(), ticket.name))
                current_epoch_milli = time_utils.datetime_to_epoch_milli_converter(current_time)
                start_time_epoch_milli = time_utils.datetime_to_epoch_milli_converter(ticket.start_time)
                time.sleep((start_time_epoch_milli - current_epoch_milli)/1000)
    
            if not self.everything_ok(): 
                self.shutdown()
                return
            
            input("The program is ready to start taking images of {}.  Please take this time to "
                  "check the focus and pointing of the target.  When you are ready, press Enter: ".format(ticket.name))
            (taken, total) = self.run_ticket(ticket)
            print("{} out of {} exposures were taken for {}.  Moving on to next target.".format(taken, total,
                                                                                                ticket.name))
        
        if self.config_dict.calibration_time == "end" and self.calibration_toggle is True:
            calibration = True
        else:
            calibration = False
        self.shutdown(calibration)
        
    # def focus_target(self, ticket):
    #     """
    #     Description
    #     -----------
    #     Starts the focus procedures module to focus on the current target.
    #
    #     Parameters
    #     ----------
    #     ticket : ObservationTicket Object
    #         Created from json_reader and object_reader.
    #
    #     Returns
    #     -------
    #     None.
    #
    #     """
    #     focus_filter = str(ticket.filter[0]) if type(ticket.filter) is list \
    #         else ticket.filter if type(ticket.filter) is str else None
    #     if not focus_filter:
    #         logging.error('Filter argument is wrong type')
    #         return
    #     focus_exposure = int(self.config_dict.focus_exposure_multiplier*ticket.exp_time)
    #     if focus_exposure <= 0:
    #         focus_exposure = 1
    #     elif focus_exposure >= 30:
    #         focus_exposure = 30
    #     if self.crash_check('RoboFocus.exe'):
    #         time.sleep(10)
    #     self.focus_procedures.onThread(self.focus_procedures.startup_focus_procedure, focus_exposure,
    #                                    self.filterwheel_dict[focus_filter], self.image_directory)
    #     while not self.focus_procedures.focused.isSet():
    #         if self.crash_check('RoboFocus.exe'):
    #             self.focus_procedures.stop()
    #             self.focus_procedures = FocusProcedures(self.focuser, self.camera)
    #             time.sleep(5)
    #             self.focus_procedures.onThread(self.focus_procedures.startup_focus_procedure, focus_exposure,
    #                                            self.filterwheel_dict[focus_filter], self.image_directory)
    #         time.sleep(10)

<<<<<<< HEAD
=======
        Parameters
        ----------
        ticket : ObservationTicket Object
            Created from json_reader and object_reader.

        Returns
        -------
        None.

        """
        focus_filter = str(ticket.filter[0]) if type(ticket.filter) is list \
            else ticket.filter if type(ticket.filter) is str else None
        if not focus_filter:
            logging.error('Filter argument is wrong type')
            return
        focus_exposure = int(self.config_dict.focus_exposure_multiplier*ticket.exp_time)
        if focus_exposure <= 0: 
            focus_exposure = 1
        elif focus_exposure >= 30:
            focus_exposure = 30
        if self.crash_check('RoboFocus.exe'):
            time.sleep(10)
        self.focus_procedures.onThread(self.focus_procedures.startup_focus_procedure, focus_exposure,
                                       self.filterwheel_dict[focus_filter], self.image_directory)
        while not self.focus_procedures.focused.isSet():
            if self.crash_check('RoboFocus.exe'):
                self.focus_procedures.stop()
                self.focus_procedures = FocusProcedures(self.focuser, self.camera)
                time.sleep(5)
                break
            time.sleep(10)
        
>>>>>>> 850e8d0c
    def run_ticket(self, ticket):
        """
        Parameters
        ----------
        ticket : ObservationTicket Object
            The observation ticket object with information useful to
            the observing run.

        Returns
        -------
        img_count: INT
            Number of images taken.
        ticket.num: INT
            The total number of images that are specified on the
            observation ticket.
        """
        # self.focus_procedures.onThread(self.focus_procedures.constant_focus_procedure, self.image_directory)
        # if ticket.self_guide:
        #     self.guider.onThread(self.guider.guiding_procedure, self.image_directory)
        if ticket.cycle_filter:
            img_count = self.take_images(ticket.name, ticket.num, ticket.exp_time,
                                         ticket.filter, ticket.end_time, self.image_directory,
                                         True)
            # self.focus_procedures.stop_constant_focusing()
            # if ticket.self_guide:
            #     self.guider.stop_guiding()
            return img_count, ticket.num
        
        else:
            img_count = 0
            for i in range(len(ticket.filter)):
                img_count_filter = self.take_images(ticket.name, ticket.num, ticket.exp_time,
                                                    [ticket.filter[i]], ticket.end_time, self.image_directory,
                                                    False)
                img_count += img_count_filter
            # self.focus_procedures.stop_constant_focusing()
            # if ticket.self_guide:
            #     self.guider.stop_guiding()
            return img_count, ticket.num * len(ticket.filter)

    def take_images(self, name, num, exp_time, _filter, end_time, path, cycle_filter):
        """
        Parameters
        ----------
        name : STR
            Name of target to be observed.
        num : INT
            Total number of exposures to be taken during the night.
        exp_time : INT
            The exposure time of each image.
        _filter : LIST, STR
            The filters to be used during the night.
        end_time : datetime.datetime Object
            The end time of the observation session, set
            in the observation ticket.
        path : STR
            The image save path.
        cycle_filter : BOOL
            If True, camera will cycle filter after each exposre,
            if False, camera will cycle filter after num value has been reached.

        Returns
        -------
        i : INT
            The number of images taken for the current ticket.
        """
        num_filters = len(_filter)
        image_num = 1
        names_list = []
        image_base = {}
        i = 0
        while i < num:
            logging.debug('In take_images loop')
            if end_time <= datetime.datetime.now(self.tz):
                print("The observations end time of {} has passed.  "
                      "Stopping observation of {}.".format(end_time, name))
                break
            if not self.everything_ok():
                break
            current_filter = _filter[i % num_filters]
            image_name = "{0:s}_{1:d}s_{2:s}-{3:04d}.fits".format(name, exp_time, str(current_filter).upper(),
                                                                  image_num)
            
            if i == 0 and os.path.exists(os.path.join(path, image_name)):
                # Checks if images already exist (in the event of a crash)
                for f in _filter:
                    names_list = [0]
                    for fname in os.listdir(path):
                        if n := re.search('{0:s}_{1:d}s_{2:s}-(.+?).fits'.format(name, exp_time, str(f).upper()),
                                          fname):
                            names_list.append(int(n.group(1)))
                    image_base[f] = max(names_list) + 1
                
                image_name = "{0:s}_{1:d}s_{2:s}-{3:04d}.fits".format(name, exp_time, str(current_filter).upper(),
                                                                      image_base[current_filter])
                
            self.camera.onThread(self.camera.expose, 
                                 int(exp_time), self.filterwheel_dict[current_filter],
                                 os.path.join(path, image_name), "light")
            self.camera.image_done.wait(timeout=exp_time*2 + 60)
            
            if self.crash_check('MaxIm_DL.exe'):
                continue
<<<<<<< HEAD
            # if self.crash_check('RoboFocus.exe'):
            #     pass
=======
            self.crash_check('RoboFocus.exe')
>>>>>>> 850e8d0c
            
            if cycle_filter:
                if names_list:
                    image_num = int(image_base[_filter[(i + 1) % num_filters]] + ((i + 1) / num_filters))
                else:
                    image_num = int(1 + ((i + 1)/num_filters))
            elif not cycle_filter:
                if names_list:
                    image_num = image_base[_filter[(i + 1) % num_filters]] + (i + 1)
                else:
                    image_num += 1
            i += 1
        return i
    
    def crash_check(self, program):
        """
        Description
        -----------
        Checks to see if any important programs are not responding, and if so,
        restarts them.

        Parameters
        ----------
        program : STR
            Name of the program to check for.

        Returns
        -------
        bool
            True if the program is not responding and needs to be restarted, otherwise
            False.

        """
        prog_dict = {'MaxIm_DL.exe': [self.camera, Camera], 'TheSkyX.exe': [self.telescope, Telescope],
                     'ASCOMDome.exe': [self.dome, Dome], 'RoboFocus.exe': [self.focuser, Focuser]}
        if program not in prog_dict.keys():
            logging.error('Unrecognized program name to perform a crash check for.')
            return False
        cmd = 'tasklist /FI "IMAGENAME eq %s" /FI "STATUS eq running"' % program
        status = subprocess.Popen(cmd, stdout=subprocess.PIPE).stdout.read()
        responding = program in str(status)
            
        if not responding:
<<<<<<< HEAD
            prog_dict = {'MaxIm_DL.exe': [self.camera, Camera], 'TheSkyX.exe': [self.telescope, Telescope],
                         'ASCOMDome.exe': [self.dome, Dome]}
=======
>>>>>>> 850e8d0c
            prog_dict[program][0].crashed.set()
            logging.error('{} is not responding.  Restarting...'.format(program))
            time.sleep(5)
            prog_dict[program][0].crashed.clear()
            subprocess.call('taskkill /f /im {}'.format(program))
            time.sleep(5)
            prog_dict[program][0] = prog_dict[program][1]()
            prog_dict[program][0].start()
            time.sleep(5)
            # if program in ('MaxIm_DL.exe', 'RoboFocus.exe'):
            #     self.focus_procedures.stop_constant_focusing()
            #     self.focus_procedures.onThread(self.focus_procedures.stop)
            #     time.sleep(5)
            #     self.focus_procedures = FocusProcedures(self.focuser, self.camera)
            #     self.focus_procedures.start()
            #     time.sleep(5)
            #     self.focus_procedures.onThread(self.focus_procedures.constant_focus_procedure, self.image_directory)
            # if program in ('MaxIm_DL.exe', 'TheSkyX.exe') and self.current_ticket.self_guide is True:
            #     self.guider.stop_guiding()
            #     self.guider.onThread(self.guider.stop)
            #     time.sleep(5)
            #     self.guider = Guider(self.camera, self.telescope)
            #     self.guider.start()
            #     time.sleep(5)
            #     self.guider.onThread(self.guider.guiding_procedure, self.image_directory)
            return True
        else:
            return False
        
<<<<<<< HEAD
    # def take_calibration_images(self, beginning=False):
    #     """
    #     Description
    #     -----------
    #     Takes flats and darks for the current observation ticket and
    #     any previous ones.
    #
    #     Parameters
    #     ----------
    #     beginning : BOOL, optional
    #         True if taking images before observations start, otherwise False. The default is False.
    #
    #     Returns
    #     -------
    #     None.
    #
    #     """
    #     if not beginning:
    #         self.telescope.slew_done.wait()
    #         self.dome.move_done.wait()
    #         self.dome.shutter_done.wait()
    #     for i in range(len(self.observation_request_list)):
    #         if self.calibrated_tickets[i]:
    #             continue
    #         self.calibration.onThread(self.calibration.take_flats, self.observation_request_list[i])
    #         self.calibration.flats_done.wait()
    #         self.calibration.onThread(self.calibration.take_darks, self.observation_request_list[i])
    #         self.calibration.darks_done.wait()
    #         self.calibrated_tickets[i] = 1
    #         if self.current_ticket == self.observation_request_list[i] and beginning is False:
    #             break
=======
    def take_calibration_images(self, beginning=False):
        """
        Description
        -----------
        Takes flats and darks for the current observation ticket and
        any previous ones.

        Parameters
        ----------
        beginning : BOOL, optional
            True if taking images before observations start, otherwise False. The default is False.

        Returns
        -------
        None.

        """
        if not beginning:
            time.sleep(5)
            self.telescope.slew_done.wait(timeout=2*60)
            self.dome.move_done.wait(timeout=5*60)
            self.dome.shutter_done.wait(timeout=5*60)
        for i in range(len(self.observation_request_list)):
            if self.calibrated_tickets[i]:
                continue
            self.calibration.onThread(self.calibration.take_flats, self.observation_request_list[i])
            self.calibration.flats_done.wait()
            self.calibration.onThread(self.calibration.take_darks, self.observation_request_list[i])
            self.calibration.darks_done.wait()
            self.calibrated_tickets[i] = 1
            if self.current_ticket == self.observation_request_list[i] and beginning is False:
                break
>>>>>>> 850e8d0c
    
    def shutdown(self, calibration=False):
        """
        Description
        -----------
        Decides whether or not to shut down, and whether or not to take calibration images.

        Parameters
        ----------
        calibration : BOOL, optional
            Whether or not to take calibration images. The default is False.

        Returns
        -------
        None.

        """
        if self.shutdown_toggle or self.conditions.weather_alert.isSet():
            self._shutdown_procedure(calibration=calibration)
            self.stop_threads()
        else:
            return
        
    def stop_threads(self):
        """
        Description
        -----------
        Stops all of the hardware threads.

        Returns
        -------
        None.

        """
        self.camera.onThread(self.camera.disconnect)
        self.telescope.onThread(self.telescope.disconnect)
        self.dome.onThread(self.dome.disconnect)
        # self.focuser.onThread(self.focuser.disconnect)
        # self.flatlamp.onThread(self.flatlamp.disconnect)
        
        self.conditions.stop.set()
        # self.focus_procedures.stop_constant_focusing()      # Should already be stopped, but just in case
        # self.guider.stop_guiding()                          # Should already be stopped, but just in case
        self.camera.onThread(self.camera.stop)
        self.telescope.onThread(self.telescope.stop)
        self.dome.onThread(self.dome.stop)
        # self.focuser.onThread(self.focuser.stop)
        # self.focus_procedures.onThread(self.focus_procedures.stop)
        # self.guider.onThread(self.guider.stop)
        # self.flatlamp.onThread(self.flatlamp.stop)
        # self.calibration.onThread(self.calibration.stop)
    
    def _shutdown_procedure(self, calibration):
        """
        Description
        ----------
        Safely shuts down the telescope, camera, and dome

        Parameters
        ----------
        calibration : BOOL
            Whether or not to take calibration images at the end

        Returns
        -------
        None.
        """
        print("Shutting down observatory.")
        self.dome.onThread(self.dome.slave_dome_to_scope, False)
        self.telescope.onThread(self.telescope.park)
        self.dome.onThread(self.dome.park)
        self.dome.onThread(self.dome.move_shutter, 'close')
        # if calibration:
        #     print('Taking flats and darks...')
        #     self.take_calibration_images()
        
        self.camera.onThread(self.camera.cooler_set, False)
        self.telescope.slew_done.wait(timeout=2*60)
        self.dome.move_done.wait(timeout=5*60)
        self.dome.shutter_done.wait(timeout=5*60)<|MERGE_RESOLUTION|>--- conflicted
+++ resolved
@@ -275,7 +275,6 @@
     #     Description
     #     -----------
     #     Starts the focus procedures module to focus on the current target.
-    #
     #     Parameters
     #     ----------
     #     ticket : ObservationTicket Object
@@ -305,45 +304,9 @@
     #             self.focus_procedures.stop()
     #             self.focus_procedures = FocusProcedures(self.focuser, self.camera)
     #             time.sleep(5)
-    #             self.focus_procedures.onThread(self.focus_procedures.startup_focus_procedure, focus_exposure,
-    #                                            self.filterwheel_dict[focus_filter], self.image_directory)
+    #             break
     #         time.sleep(10)
-
-<<<<<<< HEAD
-=======
-        Parameters
-        ----------
-        ticket : ObservationTicket Object
-            Created from json_reader and object_reader.
-
-        Returns
-        -------
-        None.
-
-        """
-        focus_filter = str(ticket.filter[0]) if type(ticket.filter) is list \
-            else ticket.filter if type(ticket.filter) is str else None
-        if not focus_filter:
-            logging.error('Filter argument is wrong type')
-            return
-        focus_exposure = int(self.config_dict.focus_exposure_multiplier*ticket.exp_time)
-        if focus_exposure <= 0: 
-            focus_exposure = 1
-        elif focus_exposure >= 30:
-            focus_exposure = 30
-        if self.crash_check('RoboFocus.exe'):
-            time.sleep(10)
-        self.focus_procedures.onThread(self.focus_procedures.startup_focus_procedure, focus_exposure,
-                                       self.filterwheel_dict[focus_filter], self.image_directory)
-        while not self.focus_procedures.focused.isSet():
-            if self.crash_check('RoboFocus.exe'):
-                self.focus_procedures.stop()
-                self.focus_procedures = FocusProcedures(self.focuser, self.camera)
-                time.sleep(5)
-                break
-            time.sleep(10)
-        
->>>>>>> 850e8d0c
+        
     def run_ticket(self, ticket):
         """
         Parameters
@@ -447,13 +410,8 @@
             
             if self.crash_check('MaxIm_DL.exe'):
                 continue
-<<<<<<< HEAD
-            # if self.crash_check('RoboFocus.exe'):
-            #     pass
-=======
             self.crash_check('RoboFocus.exe')
->>>>>>> 850e8d0c
-            
+
             if cycle_filter:
                 if names_list:
                     image_num = int(image_base[_filter[(i + 1) % num_filters]] + ((i + 1) / num_filters))
@@ -487,7 +445,7 @@
 
         """
         prog_dict = {'MaxIm_DL.exe': [self.camera, Camera], 'TheSkyX.exe': [self.telescope, Telescope],
-                     'ASCOMDome.exe': [self.dome, Dome], 'RoboFocus.exe': [self.focuser, Focuser]}
+                     'ASCOMDome.exe': [self.dome, Dome]}
         if program not in prog_dict.keys():
             logging.error('Unrecognized program name to perform a crash check for.')
             return False
@@ -496,11 +454,6 @@
         responding = program in str(status)
             
         if not responding:
-<<<<<<< HEAD
-            prog_dict = {'MaxIm_DL.exe': [self.camera, Camera], 'TheSkyX.exe': [self.telescope, Telescope],
-                         'ASCOMDome.exe': [self.dome, Dome]}
-=======
->>>>>>> 850e8d0c
             prog_dict[program][0].crashed.set()
             logging.error('{} is not responding.  Restarting...'.format(program))
             time.sleep(5)
@@ -530,7 +483,6 @@
         else:
             return False
         
-<<<<<<< HEAD
     # def take_calibration_images(self, beginning=False):
     #     """
     #     Description
@@ -549,9 +501,10 @@
     #
     #     """
     #     if not beginning:
-    #         self.telescope.slew_done.wait()
-    #         self.dome.move_done.wait()
-    #         self.dome.shutter_done.wait()
+    #         time.sleep(5)
+    #         self.telescope.slew_done.wait(timeout=2*60)
+    #         self.dome.move_done.wait(timeout=5*60)
+    #         self.dome.shutter_done.wait(timeout=5*60)
     #     for i in range(len(self.observation_request_list)):
     #         if self.calibrated_tickets[i]:
     #             continue
@@ -562,41 +515,7 @@
     #         self.calibrated_tickets[i] = 1
     #         if self.current_ticket == self.observation_request_list[i] and beginning is False:
     #             break
-=======
-    def take_calibration_images(self, beginning=False):
-        """
-        Description
-        -----------
-        Takes flats and darks for the current observation ticket and
-        any previous ones.
-
-        Parameters
-        ----------
-        beginning : BOOL, optional
-            True if taking images before observations start, otherwise False. The default is False.
-
-        Returns
-        -------
-        None.
-
-        """
-        if not beginning:
-            time.sleep(5)
-            self.telescope.slew_done.wait(timeout=2*60)
-            self.dome.move_done.wait(timeout=5*60)
-            self.dome.shutter_done.wait(timeout=5*60)
-        for i in range(len(self.observation_request_list)):
-            if self.calibrated_tickets[i]:
-                continue
-            self.calibration.onThread(self.calibration.take_flats, self.observation_request_list[i])
-            self.calibration.flats_done.wait()
-            self.calibration.onThread(self.calibration.take_darks, self.observation_request_list[i])
-            self.calibration.darks_done.wait()
-            self.calibrated_tickets[i] = 1
-            if self.current_ticket == self.observation_request_list[i] and beginning is False:
-                break
->>>>>>> 850e8d0c
-    
+
     def shutdown(self, calibration=False):
         """
         Description
