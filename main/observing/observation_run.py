import datetime
import time
import os
import re
import logging
import subprocess
# import threading

from ..common.util import time_utils, conversion_utils
from ..common.IO import config_reader
from ..common.datatype import filter_wheel
from ..controller.camera import Camera
from ..controller.telescope import Telescope
from ..controller.dome import Dome
from ..controller.focuser_control import Focuser
from ..controller.focuser_procedures import FocusProcedures
from ..controller.flatfield_lamp import FlatLamp

from ..controller.thread_monitor import Monitor
from ..controller.focuser_gui import Gui
from .calibration import Calibration
from .guider import Guider
from .condition_checker import Conditions


class ObservationRun:
    def __init__(self, observation_request_list, image_directory, shutdown_toggle, calibration_toggle, focus_toggle):
        """
        Initializes the observation run.

        Parameters
        ----------
        observation_request_list : LIST
            List of observation tickets.
        image_directory : LIST
            Directories to which the images will be saved to, matching each observation ticket.
        shutdown_toggle : BOOL
            Whether or not to shut down after finished with observations.
        calibration_toggle : BOOL
            Whether or not to take calibration images at the specified calibration time in the configuration
            file.
        focus_toggle : BOOL
            Whether or not to focus on each target before beginning the observation.

        Returns
        -------
        None.
        """
        # Basic parameters
        self.observation_request_list = observation_request_list
        self.image_directories = {ticket: path for (ticket, path) in zip(observation_request_list, image_directory)}
        self.calibrated_tickets = [0] * len(observation_request_list)
        self.current_ticket = self.observation_request_list[0]
        self.shutdown_toggle = shutdown_toggle
        self.calibration_toggle = calibration_toggle
        self.focus_toggle = focus_toggle
        self.continuous_focus_toggle = True
        self.tz = observation_request_list[0].start_time.tzinfo

        # Initializes all relevant hardware
        self.camera = Camera()
        self.telescope = Telescope()
        self.dome = Dome()
        self.focuser = Focuser()
        self.conditions = Conditions()
        self.flatlamp = FlatLamp()


        # Initializes higher level structures - focuser, guider, and calibration
        self.focus_procedures = FocusProcedures(self.focuser, self.camera, self.conditions)
        self.calibration = Calibration(self.camera, self.flatlamp, self.image_directories)
        self.guider = Guider(self.camera, self.telescope)
        self.gui = Gui(self.focuser, self.focus_procedures, focus_toggle)

        # Initializes config objects
        self.filterwheel_dict = filter_wheel.get_filter().filter_position_dict()
        self.config_dict = config_reader.get_config()

        # Starts the threads
        self.focuser.start()        # Must be started first so that it may check all available COM ports for robofocus
        self.conditions.start()
        self.camera.start()
        self.telescope.start()
        self.dome.start()
        self.focus_procedures.start()
        self.flatlamp.start()
        self.calibration.start()
        self.guider.start()
        self.gui.start()


        self.th_dict = {'camera': self.camera, 'telescope': self.telescope,
                        'dome': self.dome, 'focuser': self.focuser, 'flatlamp': self.flatlamp,
                        'conditions': self.conditions, 'guider': self.guider,
                        'focus_procedures': self.focus_procedures, 'gui': self.gui
                        }
        self.monitor = Monitor(self.th_dict)
        self.monitor.start()

    def everything_ok(self):
        """
        Description
        -----------
        Checks hardware connections and all outside conditions (humidity, wind, rain,
                                                                sun elevation, and cloud coverage)

        Returns
        -------
        bool
            If False, something has gone wrong, and so the observing will have to stop. Otherwise, conditions are
            good to continue observation.

        """
        check = True
        connections = {
            'Camera': self.camera,
            'Telescope': self.telescope,
            'Dome': self.dome,
            'FlatLamp': self.flatlamp
        }
        message = ''
        for key, value in connections.items():
            if not value.live_connection.wait(timeout=10):
                message += key + ' '
                check = False
        if message:
            logging.error('Hardware connection timeout: {}'.format(message))
        if not self.focuser.live_connection.wait(timeout=10):
            self.continuous_focus_toggle = False
            self.focus_toggle = False
            logging.warning('Hardware connection timeout: Focuser.  Will continue observing without focusing.')

        self.threadcheck()

        if self.conditions.weather_alert.isSet():
            calibration = (self.config_dict.calibration_time == "end") and (self.calibration_toggle is True)
            self.guider.stop_guiding()
            self.guider.loop_done.wait(timeout=10)
            time.sleep(5)
            cooler = self.conditions.sun
            self._shutdown_procedure(calibration=calibration, cooler=cooler)
            logging.info("Sleeping for {} minutes, then weather checks will resume to attempt "
                         "a possible re-open.".format(self.config_dict.min_reopen_time))
            time.sleep(self.config_dict.min_reopen_time * 60)
            if self.conditions.sun:
                sunset_time = conversion_utils.get_sunset(datetime.datetime.now(self.tz),
                                                          self.config_dict.site_latitude,
                                                          self.config_dict.site_longitude)
                logging.info('The Sun has risen above the horizon...observing will stop until the Sun sets again '
                             'at {}.'.format(sunset_time.strftime('%Y-%m-%d %H:%M:%S%z')))
                current_time = datetime.datetime.now(self.tz)
                while current_time < sunset_time:
                    self.threadcheck()
                    current_time = datetime.datetime.now(self.tz)
                    if current_time > self.observation_request_list[-1].end_time:
                        return False
                    time.sleep(self.config_dict.weather_freq * 60)
                logging.info('The Sun should now be setting again...observing will resume shortly.')

            else:
                while self.conditions.weather_alert.isSet():
                    self.threadcheck()
                    logging.info("Still waiting for good conditions to reopen.")
                    current_time = datetime.datetime.now(self.tz)
                    if current_time > self.observation_request_list[-1].end_time:
                        return False
                    time.sleep(self.config_dict.weather_freq * 60)

            if not self.conditions.weather_alert.isSet():
                current_time = datetime.datetime.now(self.tz)
                if current_time + datetime.timedelta(minutes=15) > self.observation_request_list[-1].end_time:
                    return False
                check = True
                self._startup_procedure(cooler=cooler)

                if self.current_ticket.end_time > datetime.datetime.now(self.tz):
                    self._ticket_slew(self.current_ticket)
                    ###  Probably don't need to redo coarse focus after reopening from weather
                    # if self.focus_toggle:
                    #     self.focus_target(self.current_ticket)
                    if self.current_ticket.self_guide:
                        self.guider.onThread(self.guider.guiding_procedure, self.image_directories[self.current_ticket])
            else:
                logging.info('Weather is still too poor to resume observing.')
                self.everything_ok()
        return check

    def _startup_procedure(self, cooler=True):
        """
        Parameters
        ----------
        cooler : BOOL, optional
            Whether or not to turn on the camera's cooler.  The default is True.

        Returns
        -------
        Initial_shutter : INT
            The position of the shutter before observing started.
            0 = open, 1 = closed, 2 = opening, 3 = closing, 4 = error.
            -1 = failed hardware/weather check.

        """
        initial_check = self.everything_ok()
        if cooler:
            self.camera.onThread(self.camera.cooler_set, True)
        self.dome.onThread(self.dome.shutter_position)
        time.sleep(2)
        initial_shutter = self.dome.shutter
        if initial_shutter in (1, 3, 4) and initial_check is True:
            self.dome.onThread(self.dome.move_shutter, 'open')
            self.dome.onThread(self.dome.home)
        elif not initial_check:
            if not self.conditions.weather_alert.isSet():
                self.shutdown()
            return -1
        self.telescope.onThread(self.telescope.unpark)
        self.camera.onThread(self.camera.cooler_ready)
        self.dome.onThread(self.dome.slave_dome_to_scope, True)
        return initial_shutter

    def _ticket_slew(self, ticket):
        """

        Parameters
        ----------
        ticket : ObservationTicket Object
            Created from json_reader and object_reader.

        Returns
        -------
        bool
            True if slew was successful, otherwise False.

        """
        self.telescope.onThread(self.telescope.slew, ticket.ra, ticket.dec)
        slew = self.telescope.slew_done.wait()
        if not slew:
            logging.error('Telescope slew has failed.  Retrying...')
            self.telescope.onThread(self.telescope.slew, ticket.ra, ticket.dec)
            slew2 = self.telescope.slew_done.wait()
            if not slew2:
                logging.critical('Telescope still cannot slew to target.  Cannot continue observing.')
                return False
        return True

    def check_start_time(self, ticket):
        """
        Checks the start time of the given ticket and waits if it has not been reached yet.

        Parameters
        ----------
        ticket : ObservationTicket object

        Returns
        -------
        shutdown: bool
            Whether or not the ticket start time caused a shutdown.
        """
        shutdown = False
        current_time = datetime.datetime.now(self.tz)
        if ticket.start_time > current_time:
            logging.info("It is not the start time {} of {} observation, "
                         "waiting till start time.".format(ticket.start_time.isoformat(), ticket.name))
            if ticket != self.observation_request_list[0] and \
                    ((ticket.start_time - current_time) > datetime.timedelta(minutes=3)):
                logging.info("Start time of the next ticket is not immediate.  Shutting down "
                             "observatory in the meantime.")
                self._shutdown_procedure(calibration=False, cooler=False)
                shutdown = True
            current_epoch_milli = time_utils.datetime_to_epoch_milli_converter(current_time)
            start_time_epoch_milli = time_utils.datetime_to_epoch_milli_converter(ticket.start_time)
            time.sleep((start_time_epoch_milli - current_epoch_milli) / 1000)
        return shutdown

    def observe(self):
        """
        Description
        ----------
        Makes sure the dome, shutter, camera are ready to begin observation,
        and the start time has passed before beginning observation.  Then it loops
        through all tickets and starts the necessary procedures.

        Returns
        -------
        None.
        """
        if (self.config_dict.calibration_time == "start") and (self.calibration_toggle is True):
            cooler = False
            self.camera.onThread(self.camera.cooler_set, True)
            self.camera.onThread(self.camera.cooler_ready)
            self.camera.cooler_settle.wait()
            logging.info('Taking darks and flats...')
            self.take_calibration_images(beginning=True)
        else:
            cooler = True
        self.check_start_time(self.observation_request_list[0])
        initial_shutter = self._startup_procedure(cooler=cooler)


        if initial_shutter == -1:
            return

        for ticket in self.observation_request_list:
            self.current_ticket = ticket
            if not self.everything_ok():
                self.shutdown()
                return
            self.crash_check('TheSkyX.exe')
            self.crash_check('ASCOMDome.exe')

            self.tz = ticket.start_time.tzinfo
            shutdown = self.check_start_time(ticket)
            if ticket.end_time < datetime.datetime.now(self.tz):
                logging.info("the end time {} of {} observation has already passed. "
                             "Skipping to next target.".format(ticket.end_time.isoformat(), ticket.name))
                continue
            if not self.everything_ok():
                self.shutdown()
                return
            if shutdown:
                initial_shutter = self._startup_procedure(cooler=False)

            if not self._ticket_slew(ticket):
                return
            if initial_shutter in (1, 3, 4):
                time.sleep(10)
                self.dome.move_done.wait()
                self.dome.shutter_done.wait()
            self.camera.cooler_settle.wait()
            if self.focus_toggle:
                self.focus_target(ticket)

            if not self.everything_ok():
                self.shutdown()
                return

            # if ticket == self.observation_request_list[0]:
            #     input("The program is ready to start taking images of {}.  Please take this time to "
            #           "check the focus and pointing of the target.  When you are ready, press Enter: ".format(
            #         ticket.name))
            (taken, total) = self.run_ticket(ticket)
            logging.info("{} out of {} exposures were taken for {}.  Moving on to next target.".format(taken, total,
                                                                                                       ticket.name))
<<<<<<< HEAD
=======
            self.focus_procedures.focused.clear()

>>>>>>> 0e0ad78c
        calibration = (self.config_dict.calibration_time == "end") and (self.calibration_toggle is True)
        self.shutdown(calibration)

    def focus_target(self, ticket):
        """
        Description
        -----------
        Starts the focus procedures module to focus on the current target.

        Parameters
        ----------
        ticket : ObservationTicket Object
            Created from json_reader and object_reader.

        Returns
        -------
        None.

        """
        self.focus_procedures.focused.clear()
        focus_filter = str(ticket.filter[0]) if type(ticket.filter) is list \
            else ticket.filter if type(ticket.filter) is str else None
        focus_exp = float(ticket.exp_time[0]) if type(ticket.exp_time) is list \
            else ticket.exp_time if type(ticket.exp_time) in (int, float) else None
        if not focus_filter:
            logging.error('Filter argument is wrong type')
            return
        focus_exposure = self.config_dict.focus_exposure_multiplier*focus_exp
        if focus_exposure < 0.001:
            focus_exposure = 0.001
        elif focus_exposure > 30:
            focus_exposure = 30
        self.focus_procedures.onThread(self.focus_procedures.startup_focus_procedure, focus_exposure,
                                       self.filterwheel_dict[focus_filter], self.image_directories[ticket])
<<<<<<< HEAD
        while not self.focus_procedures.focused.isSet():
            self.threadcheck()
            time.sleep(60)
=======
        time.sleep(5)
>>>>>>> 0e0ad78c
        self.focus_procedures.focused.wait()

    def run_ticket(self, ticket):
        """
        Parameters
        ----------
        ticket : ObservationTicket Object
            The observation ticket object with information useful to
            the observing run.

        Returns
        -------
        img_count: INT
            Number of images taken.
        ticket.num: INT
            The total number of images that are specified on the
            observation ticket.
        """
        if self.continuous_focus_toggle:
            self.focus_procedures.onThread(self.focus_procedures.constant_focus_procedure)

        ticket.exp_time = [ticket.exp_time] if type(ticket.exp_time) in (int, float) else ticket.exp_time
        ticket.filter = [ticket.filter] if type(ticket.filter) is str else ticket.filter
        if ticket.self_guide:
            self.guider.onThread(self.guider.guiding_procedure, self.image_directories[ticket])
        if ticket.cycle_filter:
            img_count = self.take_images(ticket.name, ticket.num, ticket.exp_time,
                                         ticket.filter, ticket.end_time, self.image_directories[ticket],
                                         True)
            if self.continuous_focus_toggle:
                self.focus_procedures.stop_constant_focusing()
            if ticket.self_guide:
                self.guider.stop_guiding()
                self.guider.loop_done.wait(timeout=10)
            return img_count, ticket.num

        else:
            img_count = 0
            if len(ticket.exp_time) <= 1:
                ticket.exp_time *= len(ticket.filter)
            for i in range(len(ticket.filter)):
                img_count_filter = self.take_images(ticket.name, ticket.num, [ticket.exp_time[i]],
                                                    [ticket.filter[i]], ticket.end_time, self.image_directories[ticket],
                                                    False)
                img_count += img_count_filter
            if self.continuous_focus_toggle:
                self.focus_procedures.stop_constant_focusing()
            if ticket.self_guide:
                self.guider.stop_guiding()
                self.guider.loop_done.wait(timeout=10)
            return img_count, ticket.num * len(ticket.filter)

    def take_images(self, name, num, exp_time, _filter, end_time, path, cycle_filter):
        """
        Parameters
        ----------
        name : STR
            Name of target to be observed.
        num : INT
            Total number of exposures to be taken during the night.
        exp_time : LIST
            The exposure times of each image.
        _filter : LIST, STR
            The filters to be used during the night.
        end_time : datetime.datetime Object
            The end time of the observation session, set
            in the observation ticket.
        path : STR
            The image save path.
        cycle_filter : BOOL
            If True, camera will cycle filter after each exposre,
            if False, camera will cycle filter after num value has been reached.

        Returns
        -------
        i : INT
            The number of images taken for the current ticket.
        """
        num_filters = len(_filter)
        num_exptimes = len(exp_time)
        # num_filters and num_exptimes should always be equal, not sure if we need both
        image_num = 1
        names_list = []
        image_base = {}
        i = 0
        while i < num:
            logging.debug('In take_images loop')
            if end_time <= datetime.datetime.now(self.tz):
                logging.info("The observations end time of {} has passed.  "
                             "Stopping observation of {}.".format(end_time, name))
                break
            if not self.everything_ok():
                break
            current_filter = _filter[i % num_filters]
            current_exp = exp_time[i % num_exptimes]
            image_name = "{0:s}_{1:.3f}s_{2:s}-{3:04d}.fits".format(name, current_exp, str(current_filter).upper(),
                                                                    image_num)

            if i == 0 and os.path.exists(os.path.join(path, image_name)):
                # Checks if images already exist (in the event of a crash)
                for f, exp in zip(_filter, exp_time):
                    names_list = [0]
                    for fname in os.listdir(path):
                        if n := re.search('{0:s}_{1:.3f}s_{2:s}-(.+?).fits'.format(name, exp, str(f).upper()),
                                          fname):
                            names_list.append(int(n.group(1)))
                    image_base[f] = max(names_list) + 1

                image_name = "{0:s}_{1:.3f}s_{2:s}-{3:04d}.fits".format(name, current_exp, str(current_filter).upper(),
                                                                        image_base[current_filter])

            self.camera.onThread(self.camera.expose,
                                 current_exp, self.filterwheel_dict[current_filter],
                                 os.path.join(path, image_name), "light")
            self.camera.image_done.wait(timeout=int(current_exp)*2 + 60)

            if self.crash_check('MaxIm_DL.exe'):
                continue


            if cycle_filter:
                if names_list:
                    image_num = int(image_base[_filter[(i + 1) % num_filters]] + ((i + 1) / num_filters))
                else:
                    image_num = int(1 + ((i + 1)/num_filters))
            elif not cycle_filter:
                if names_list:
                    image_num = image_base[_filter[(i + 1) % num_filters]] + (i + 1)
                else:
                    image_num += 1
            i += 1
        return i

    def crash_check(self, program):
        """
        Description
        -----------
        Checks to see if any important programs are not responding, and if so,
        restarts them.

        Parameters
        ----------
        program : STR
            Name of the program to check for.

        Returns
        -------
        bool
            True if the program is not responding and needs to be restarted, otherwise
            False.

        """
        prog_dict = {'MaxIm_DL.exe': [self.camera, Camera], 'TheSkyX.exe': [self.telescope, Telescope],
                     'ASCOMDome.exe': [self.dome, Dome]}
        if program not in prog_dict.keys():
            logging.error('Unrecognized program name to perform a crash check for.')
            return False
        cmd = 'tasklist /FI "IMAGENAME eq %s" /FI "STATUS eq running"' % program
        status = subprocess.Popen(cmd, stdout=subprocess.PIPE).stdout.read()
        responding = program in str(status)

        if not responding:
            prog_dict[program][0].crashed.set()
            logging.error('{} is not responding.  Restarting...'.format(program))
            time.sleep(5)
            prog_dict[program][0].crashed.clear()
            subprocess.call('taskkill /f /im {}'.format(program))
            time.sleep(5)
            prog_dict[program][0] = prog_dict[program][1]()
            prog_dict[program][0].start()
            time.sleep(5)
            if program in ('MaxIm_DL.exe', 'TheSkyX.exe') and self.current_ticket.self_guide is True:
                self.guider.stop_guiding()
                self.guider.onThread(self.guider.stop)
                time.sleep(5)
                self.guider = Guider(self.camera, self.telescope)
                self.guider.start()
                time.sleep(5)
                self.guider.onThread(self.guider.guiding_procedure,
                                     self.image_directories[self.current_ticket])
            return True
        else:
            return False

    def take_calibration_images(self, beginning=False):
        """
        Description
        -----------
        Takes flats and darks for the current observation ticket and
        any previous ones.

        Parameters
        ----------
        beginning : BOOL, optional
            True if taking images before observations start, otherwise False. The default is False.
        Returns
        -------
        None.
        """
        for i in range(len(self.observation_request_list)):
            if self.calibrated_tickets[i]:
                continue
            self.calibration.onThread(self.calibration.take_flats, self.observation_request_list[i])
            self.calibration.flats_done.wait()
            self.calibration.onThread(self.calibration.take_darks, self.observation_request_list[i])
            self.calibration.darks_done.wait()
            self.calibrated_tickets[i] = 1
            if self.current_ticket == self.observation_request_list[i] and beginning is False:
                break

    def shutdown(self, calibration=False):
        """
        Description
        -----------
        Decides whether or not to shut down, and whether or not to take calibration images.

        Parameters
        ----------
        calibration : BOOL, optional
            Whether or not to take calibration images. The default is False.

        Returns
        -------
        None.

        """
        if self.shutdown_toggle or self.conditions.weather_alert.isSet():
            self._shutdown_procedure(calibration=calibration)
            time.sleep(1)
            self.stop_threads()
        else:
            return

    def stop_threads(self):
        """
        Description
        -----------
        Stops all of the hardware threads.

        Returns
        -------
        None.

        """
        self.camera.onThread(self.camera.disconnect)
        self.telescope.onThread(self.telescope.disconnect)
        self.dome.onThread(self.dome.disconnect)
        self.focuser.onThread(self.focuser.disconnect)
        self.flatlamp.onThread(self.flatlamp.disconnect)

        self.monitor.run_th_monitor = False                 #Have to stop this first otherwise it will restart everything
        self.conditions.stop.set()
        self.focus_procedures.stop_constant_focusing()      # Should already be stopped, but just in case
        self.guider.stop_guiding()                          # Should already be stopped, but just in case
        self.camera.onThread(self.camera.stop)
        self.telescope.onThread(self.telescope.stop)
        self.dome.onThread(self.dome.stop)
        self.focuser.onThread(self.focuser.stop)
        self.focus_procedures.stop()
        self.guider.stop()
        self.flatlamp.onThread(self.flatlamp.stop)
        self.calibration.onThread(self.calibration.stop)
        logging.debug(' Shutting down thread monitor. Number of thread restarts: {}'.format(self.monitor.n_restarts))
        time.sleep(5)

    def _shutdown_procedure(self, calibration, cooler=True):
        """
        Description
        ----------
        Safely shuts down the telescope, camera, and dome

        Parameters
        ----------
        calibration : BOOL
            Whether or not to take calibration images at the end
        cooler : BOOL, optional
            Whether or not to turn off the cooler at the end of shutdown.  The default is True.

        Returns
        -------
        None.
        """
        logging.info("Shutting down observatory.")
        time.sleep(5)
        self.dome.onThread(self.dome.slave_dome_to_scope, False)
        self.telescope.onThread(self.telescope.park)
        self.dome.onThread(self.dome.park)
        self.dome.onThread(self.dome.move_shutter, 'close')
        time.sleep(2)
        self.telescope.slew_done.wait()
        self.dome.move_done.wait()
        self.dome.shutter_done.wait()
        time.sleep(2)
        self.telescope.onThread(self.telescope.park)      # Backup in case a pulse guide interrupted the last park
        self.telescope.slew_done.wait()
        if calibration:
            logging.info('Taking flats and darks...')
            self.take_calibration_images()
        if cooler:
            self.camera.onThread(self.camera.cooler_set, False)


    def threadcheck(self):
        '''
        Description
        ----------
        Checks to see if self.monitor has raised a crashed thread,
        Restarts the crashed threads if there are any
        
        Returns
        -------
        None
        '''
        threadlist = self.monitor.crashed
        if threadlist and len(threadlist) != 0:
            for thname in threadlist:
                self.restart(thname)
        else:
            logging.debug('All threads OK')

    def restart(self, thname):
        '''
        Description
        -----------
        Redefines and then restarts the inputted thread
        
        Parmeters
        --------
        thname : Handle
            Handle of the original thread to restart
        '''
        logging.error('Restarting thread {}'.format(thname))
        if thname == 'camera':
            self.camera = Camera()
            self.camera.start()
            self.monitor.n_restarts['camera']+= 1
        elif thname == 'telescope':
            self.telescope = Telescope()
            self.telescope.start()
            self.monitor.n_restarts['telescope'] += 1
        elif thname == 'dome':
            self.dome = Dome()
            self.dome.start()
            self.monitor.n_restarts['dome'] += 1
        elif thname == 'flatlamp':
            self.flatlamp = FlatLamp()
            self.flatlamp.start()
            self.monitor.n_restarts['flatlamp'] += 1
        elif thname == 'conditions':
            self.conditions = Conditions()
            self.conditions.start()
            self.monitor.n_restarts['conditions'] += 1
        elif thname == 'guider':
            self.guider = Guider()
            self.guider.start()
            self.monitor.n_restarts['guider'] += 1
        elif thname == 'focus_procedures':
            self.guider = Guider()
            self.guider.start()
            self.monitor.n_restarts['focus_procedures'] += 1
        elif thname == 'gui':
            self.guider = Guider()
            self.guider.start()
            self.monitor.n_restarts['gui'] += 1
        self.monitor.crashed.remove(thname)
        logging.error('crashed list {}'.format(self.monitor.crashed))<|MERGE_RESOLUTION|>--- conflicted
+++ resolved
@@ -341,11 +341,6 @@
             (taken, total) = self.run_ticket(ticket)
             logging.info("{} out of {} exposures were taken for {}.  Moving on to next target.".format(taken, total,
                                                                                                        ticket.name))
-<<<<<<< HEAD
-=======
-            self.focus_procedures.focused.clear()
-
->>>>>>> 0e0ad78c
         calibration = (self.config_dict.calibration_time == "end") and (self.calibration_toggle is True)
         self.shutdown(calibration)
 
@@ -380,13 +375,6 @@
             focus_exposure = 30
         self.focus_procedures.onThread(self.focus_procedures.startup_focus_procedure, focus_exposure,
                                        self.filterwheel_dict[focus_filter], self.image_directories[ticket])
-<<<<<<< HEAD
-        while not self.focus_procedures.focused.isSet():
-            self.threadcheck()
-            time.sleep(60)
-=======
-        time.sleep(5)
->>>>>>> 0e0ad78c
         self.focus_procedures.focused.wait()
 
     def run_ticket(self, ticket):
