--- conflicted
+++ resolved
@@ -112,23 +112,6 @@
                         return False
                     time.sleep(self.config_dict.weather_freq*60)
                 logging.info('The Sun should now be setting again...observing will resume shortly.')
-<<<<<<< HEAD
-=======
-                if not self.conditions.weather_alert.isSet():
-                    check = True
-                    if not self.current_ticket:
-                        self.observe()
-                    elif self.current_ticket.end_time > datetime.datetime.now(self.tz):
-                        self._startup_procedure()
-                        self._ticket_slew(self.current_ticket)
-                        if self.current_ticket.self_guide:
-                            self.guider.onThread(self.guider.guiding_procedure)
-                    elif self.current_ticket != self.observation_request_list[-1]:
-                        self._startup_procedure()
-                else:
-                    print('Weather is still too poor to resume observing.')
-                    self.everything_ok()
->>>>>>> 7dcd17c1
             else:
                 while self.conditions.weather_alert.isSet():
                     print("Still waiting for good conditions to reopen.")
@@ -136,7 +119,6 @@
                     if current_time > self.observation_request_list[-1].end_time:
                         return False
                     time.sleep(self.config_dict.weather_freq*60)
-<<<<<<< HEAD
 
             if not self.conditions.weather_alert.isSet():
                 check = True
@@ -146,17 +128,6 @@
             else:
                 print('Weather is still too poor to resume observing.')
                 self.everything_ok()
-=======
-                if not self.conditions.weather_alert.isSet():
-                    check = True
-                    if self.current_ticket.end_time > datetime.datetime.now(self.tz):
-                        self._startup_procedure()
-                        self._ticket_slew(self.current_ticket)
-                        if self.current_ticket.self_guide:
-                            self.guider.onThread(self.guider.guiding_procedure)
-                    elif self.current_ticket != self.observation_request_list[-1]:
-                        self._startup_procedure()
->>>>>>> 7dcd17c1
         return check
 
     def _startup_procedure(self):
