import time
import win32com.client
import pythoncom
from main.common.IO import config_reader
from main.controller.hardware import Hardware
import threading
import queue
import logging

class Camera(Hardware):
    
    def __init__(self):
        self.cooler_settle = threading.Event()
        self.image_done = threading.Event()
        self.exposing = threading.Lock()
<<<<<<< HEAD
        
    def onThread(self, function, *args, **kwargs):
        self.q.put((function, args, kwargs))
	
	#Cool comment
	
        
    def run(self):
        pythoncom.CoInitialize()
        self.Camera = win32com.client.Dispatch("MaxIm.CCDCamera") #Sets the camera connection path to the CCDCamera
        self.check_connection()
        self.Application = win32com.client.Dispatch("MaxIm.Application")
        self.Camera.DisableAutoShutdown = True  # All of these settings are just basic camera setup settings.
        self.Application.LockApp = True
        self.Camera.AutoDownload = True
        self.coolerSet(True)
        while self.running:
            logging.debug("Camera thread is alive")
            try:
                function, args, kwargs = self.q.get(timeout=self.timeout)
                function(*args, **kwargs)
            except queue.Empty:
                time.sleep(1)
        pythoncom.CoUninitialize()
            
    def stop(self):
        logging.debug("Stopping camera thread")
        self.running = False

    def check_connection(self):
        if self.Camera.LinkEnabled:
            print("Camera is already connected")
        else:
            try: 
                self.Camera.LinkEnabled = True
            except: print("ERROR: Could not connect to camera")
            else: print("Camera has successfully connected") 
=======
        super(Camera, self).__init__(name='Camera')
>>>>>>> 42cba032
        
    def coolerSet(self, toggle):
        try: self.Camera.CoolerOn = True
        except: print("ERROR: Could not turn on cooler")
        
        if self.Camera.CoolerOn and toggle == True:
            try: self.Camera.TemperatureSetpoint = self.config_dict.cooler_setpoint
            except: pass
            else: print("Cooler Setpoint set to {0:.1f} C".format(self.Camera.TemperatureSetpoint))
        elif toggle == False:
            try: self.Camera.TemperatureSetpoint = self.config_dict.cooler_idle_setpoint
            except: pass
            else: print("Cooler Setpoint set to {0:.1f} C".format(self.Camera.TemperatureSetpoint))
        
    def _coolerAdjust(self):
        if not self.Camera.CoolerOn:
            self.coolerSet(True)
        
        T_diff = abs(self.Camera.TemperatureSetpoint - self.Camera.Temperature)
        Power = self.Camera.CoolerPower
    
        if T_diff >= 0.1 and Power >= 99:
            if T_diff >= 10:
                self.Camera.TemperatureSetpoint += 5
            elif T_diff >= 5:
                self.Camera.TemperatureSetpoint += 3
            else:
                self.Camera.TemperatureSetpoint += 1
            print("Cooler Setpoint adjusted to {0:.1f} C".format(self.Camera.TemperatureSetpoint))
        elif T_diff <= 0.1 and Power <= 40:
            self.Camera.TemperatureSetpoint -= 1
            print("Cooler Setpoint adjusted to {0:.1f} C".format(self.Camera.TemperatureSetpoint))
        else:
            pass
    
    def cooler_ready(self):
        self.cooler_settle.clear()
        t = 0
        while not (self.Camera.Temperature >= self.Camera.TemperatureSetpoint - 0.1 and
                   self.Camera.Temperature <= self.Camera.TemperatureSetpoint + 0.1):
            if t >= self.config_dict.cooler_settle_time:
                self._coolerAdjust()
            time.sleep(60)
            t += 1
            print("Waiting for cooler to settle...")
        else:
            self.cooler_settle.set()
            return
    
    def _image_ready(self):
        while not self.Camera.ImageReady:
            time.sleep(1)
        if self.Camera.ImageReady:
            return

    def expose(self, exposure_time, filter, save_path=None, type="light"):
        with self.exposing:
            if type == "light":
                type = 1
            elif type == "dark":
                type = 0
            else:
                print("ERROR: Invalid exposure type.")
                return
            logging.debug('Exposing image')
            self.cooler_ready()
            self.Camera.SetFullFrame()
            self.Camera.Expose(exposure_time, type, filter)
            self._image_ready()
            if save_path == None:
                return
            else:
                self.Camera.SaveImage(save_path)
                self.image_done.set()
                self.image_done.clear()
                
    def disconnect(self):
        if self.Camera.LinkEnabled:
            self._image_ready()
            try: 
                self.coolerSet(False)
                self.Camera.Quit()
            except: print("ERROR: Could not disconnect from camera")
            else: print("Camera has successfully disconnected")
        else: print("Camera is already disconnected")
        
                
    def set_gain(self):
        pass

    def set_binning(self, factor):
        pass
        <|MERGE_RESOLUTION|>--- conflicted
+++ resolved
@@ -13,47 +13,7 @@
         self.cooler_settle = threading.Event()
         self.image_done = threading.Event()
         self.exposing = threading.Lock()
-<<<<<<< HEAD
-        
-    def onThread(self, function, *args, **kwargs):
-        self.q.put((function, args, kwargs))
-	
-	#Cool comment
-	
-        
-    def run(self):
-        pythoncom.CoInitialize()
-        self.Camera = win32com.client.Dispatch("MaxIm.CCDCamera") #Sets the camera connection path to the CCDCamera
-        self.check_connection()
-        self.Application = win32com.client.Dispatch("MaxIm.Application")
-        self.Camera.DisableAutoShutdown = True  # All of these settings are just basic camera setup settings.
-        self.Application.LockApp = True
-        self.Camera.AutoDownload = True
-        self.coolerSet(True)
-        while self.running:
-            logging.debug("Camera thread is alive")
-            try:
-                function, args, kwargs = self.q.get(timeout=self.timeout)
-                function(*args, **kwargs)
-            except queue.Empty:
-                time.sleep(1)
-        pythoncom.CoUninitialize()
-            
-    def stop(self):
-        logging.debug("Stopping camera thread")
-        self.running = False
-
-    def check_connection(self):
-        if self.Camera.LinkEnabled:
-            print("Camera is already connected")
-        else:
-            try: 
-                self.Camera.LinkEnabled = True
-            except: print("ERROR: Could not connect to camera")
-            else: print("Camera has successfully connected") 
-=======
         super(Camera, self).__init__(name='Camera')
->>>>>>> 42cba032
         
     def coolerSet(self, toggle):
         try: self.Camera.CoolerOn = True
