--- conflicted
+++ resolved
@@ -53,15 +53,10 @@
                             'Note this will also stop the program from taking any darks and flats if the calibration '
                             'time is set to end.')
     run_driver.add_argument('--nocalibration', '-nc', action='store_false', dest='calibration',
-<<<<<<< HEAD
-                            help='Use this option if you do not want to take any darks and flats.  This feature has '
-                                 'not been implemented yet, so it won\'t do anything.')
-=======
                             help='Use this option if you do not want to take any darks and flats.')
     run_driver.add_argument('--nofocus', '-nf', action='store_false', dest='focus',
                             help='Use this option if you do not want to perform the automatic focus procedure at the'
                                  'beginning of the night.  Continuous focusing will still be enabled.')
->>>>>>> d1660ecf
     run_driver.set_defaults(func=cli_run)
     
     args = parser.parse_args()
